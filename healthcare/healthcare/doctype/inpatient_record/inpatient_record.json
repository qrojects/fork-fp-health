{
 "actions": [],
 "autoname": "naming_series:",
 "creation": "2018-07-11 17:48:51.404139",
 "doctype": "DocType",
 "editable_grid": 1,
 "engine": "InnoDB",
 "field_order": [
  "section_break_1",
  "naming_series",
  "patient",
  "patient_name",
  "gender",
  "blood_group",
  "dob",
  "mobile",
  "email",
  "phone",
  "column_break_8",
  "company",
  "status",
  "scheduled_date",
  "admitted_datetime",
  "expected_discharge",
  "references",
  "admission_encounter",
  "admission_practitioner",
  "medical_department",
  "admission_ordered_for",
  "admission_service_unit_type",
<<<<<<< HEAD
  "admission_nursing_checklist_template",
  "discharge_nursing_checklist_template",
=======
  "expected_length_of_stay",
>>>>>>> 896c154c
  "cb_admission",
  "primary_practitioner",
  "secondary_practitioner",
  "admission_instruction",
  "encounter_details_section",
  "chief_complaint",
  "column_break_29",
  "diagnosis",
  "medication_section",
  "drug_prescription",
  "investigations_section",
  "lab_test_prescription",
  "procedures_section",
  "procedure_prescription",
  "rehabilitation_section",
  "therapy_plan",
  "therapies",
  "sb_inpatient_occupancy",
  "inpatient_occupancies",
  "btn_transfer",
  "sb_discharge_details",
  "discharge_ordered_date",
  "discharge_practitioner",
  "discharge_encounter",
  "discharge_datetime",
  "cb_discharge",
  "discharge_instructions",
  "followup_date",
  "sb_discharge_note",
  "discharge_note",
  "cancellation_details_section",
  "reason_for_cancellation"
 ],
 "fields": [
  {
   "fieldname": "section_break_1",
   "fieldtype": "Section Break"
  },
  {
   "fieldname": "naming_series",
   "fieldtype": "Select",
   "hidden": 1,
   "label": "Series",
   "options": "HLC-INP-.YYYY.-"
  },
  {
   "fieldname": "patient",
   "fieldtype": "Link",
   "in_list_view": 1,
   "label": "Patient",
   "options": "Patient",
   "reqd": 1,
   "set_only_once": 1
  },
  {
   "fetch_from": "patient.patient_name",
   "fieldname": "patient_name",
   "fieldtype": "Data",
   "label": "Patient Name",
   "read_only": 1
  },
  {
   "fetch_from": "patient.sex",
   "fieldname": "gender",
   "fieldtype": "Link",
   "label": "Gender",
   "options": "Gender",
   "read_only": 1
  },
  {
   "fetch_from": "patient.blood_group",
   "fieldname": "blood_group",
   "fieldtype": "Select",
   "label": "Blood Group",
   "options": "\nA Positive\nA Negative\nAB Positive\nAB Negative\nB Positive\nB Negative\nO Positive\nO Negative",
   "read_only": 1
  },
  {
   "fetch_from": "patient.dob",
   "fieldname": "dob",
   "fieldtype": "Date",
   "label": "Date of birth",
   "read_only": 1
  },
  {
   "fetch_from": "patient.mobile",
   "fieldname": "mobile",
   "fieldtype": "Data",
   "label": "Mobile",
   "read_only": 1
  },
  {
   "fetch_from": "patient.email",
   "fieldname": "email",
   "fieldtype": "Data",
   "label": "Email",
   "options": "Email",
   "read_only": 1
  },
  {
   "fetch_from": "patient.phone",
   "fieldname": "phone",
   "fieldtype": "Data",
   "label": "Phone",
   "read_only": 1
  },
  {
   "fieldname": "medical_department",
   "fieldtype": "Link",
   "label": "Medical Department",
   "mandatory_depends_on": "eval:!doc.admission_encounter;",
   "options": "Medical Department",
   "set_only_once": 1
  },
  {
   "fieldname": "primary_practitioner",
   "fieldtype": "Link",
   "label": "Healthcare Practitioner (Primary)",
   "mandatory_depends_on": "eval:!doc.admission_encounter;",
   "options": "Healthcare Practitioner"
  },
  {
   "fieldname": "secondary_practitioner",
   "fieldtype": "Link",
   "label": "Healthcare Practitioner (Secondary)",
   "options": "Healthcare Practitioner"
  },
  {
   "fieldname": "column_break_8",
   "fieldtype": "Column Break"
  },
  {
   "default": "Admission Scheduled",
   "fieldname": "status",
   "fieldtype": "Select",
   "in_list_view": 1,
   "label": "Status",
   "options": "Admission Scheduled\nAdmitted\nDischarge Scheduled\nDischarged\nCancelled",
   "read_only": 1
  },
  {
   "default": "Today",
   "fieldname": "scheduled_date",
   "fieldtype": "Date",
   "in_list_view": 1,
   "label": "Admission Schedule Date",
   "read_only": 1,
   "reqd": 1
  },
  {
   "fieldname": "admission_ordered_for",
   "fieldtype": "Date",
   "label": "Admission Ordered For",
   "read_only": 1
  },
  {
   "fieldname": "admitted_datetime",
   "fieldtype": "Datetime",
   "in_list_view": 1,
   "label": "Admitted Datetime",
   "permlevel": 2
  },
  {
   "fieldname": "expected_length_of_stay",
   "fieldtype": "Int",
   "label": "Expected Length of Stay",
   "mandatory_depends_on": "eval:!doc.admission_encounter;",
   "set_only_once": 1
  },
  {
   "fieldname": "expected_discharge",
   "fieldtype": "Date",
   "in_list_view": 1,
   "label": "Expected Discharge",
   "read_only": 1
  },
  {
   "collapsible": 1,
   "fieldname": "references",
   "fieldtype": "Section Break",
   "label": "Admission Order Details"
  },
  {
   "fieldname": "cb_admission",
   "fieldtype": "Column Break"
  },
  {
   "fieldname": "admission_practitioner",
   "fieldtype": "Link",
   "label": "Healthcare Practitioner",
   "options": "Healthcare Practitioner",
   "read_only": 1
  },
  {
   "fieldname": "admission_encounter",
   "fieldtype": "Link",
   "label": "Patient Encounter",
   "options": "Patient Encounter",
   "read_only": 1
  },
  {
   "fieldname": "chief_complaint",
   "fieldtype": "Table MultiSelect",
   "label": "Chief Complaint",
   "options": "Patient Encounter Symptom",
   "permlevel": 1
  },
  {
   "fieldname": "admission_instruction",
   "fieldtype": "Small Text",
   "label": "Admission Instructions",
   "set_only_once": 1
  },
  {
   "fieldname": "cb_discharge",
   "fieldtype": "Column Break"
  },
  {
   "fieldname": "discharge_practitioner",
   "fieldtype": "Link",
   "label": "Healthcare Practitioner",
   "options": "Healthcare Practitioner",
   "read_only": 1
  },
  {
   "fieldname": "discharge_encounter",
   "fieldtype": "Link",
   "label": "Patient Encounter",
   "options": "Patient Encounter",
   "read_only": 1
  },
  {
   "collapsible": 1,
   "depends_on": "eval:!doc.__islocal;",
   "fieldname": "medication_section",
   "fieldtype": "Section Break",
   "label": "Medications",
   "permlevel": 1
  },
  {
   "fieldname": "drug_prescription",
   "fieldtype": "Table",
   "options": "Drug Prescription",
   "permlevel": 1
  },
  {
   "collapsible": 1,
   "depends_on": "eval:!doc.__islocal;",
   "fieldname": "investigations_section",
   "fieldtype": "Section Break",
   "label": "Investigations",
   "permlevel": 1
  },
  {
   "fieldname": "lab_test_prescription",
   "fieldtype": "Table",
   "options": "Lab Prescription",
   "permlevel": 1
  },
  {
   "collapsible": 1,
   "depends_on": "eval:!doc.__islocal;",
   "fieldname": "procedures_section",
   "fieldtype": "Section Break",
   "label": "Procedures",
   "permlevel": 1
  },
  {
   "fieldname": "procedure_prescription",
   "fieldtype": "Table",
   "options": "Procedure Prescription",
   "permlevel": 1
  },
  {
   "depends_on": "eval:(doc.status != \"Admission Scheduled\")",
   "fieldname": "sb_inpatient_occupancy",
   "fieldtype": "Section Break",
   "label": "Inpatient Occupancy"
  },
  {
   "fieldname": "admission_service_unit_type",
   "fieldtype": "Link",
   "label": "Admission Service Unit Type",
   "mandatory_depends_on": "eval:!doc.admission_encounter;",
   "options": "Healthcare Service Unit Type",
   "set_only_once": 1
  },
  {
   "fieldname": "inpatient_occupancies",
   "fieldtype": "Table",
   "options": "Inpatient Occupancy",
   "permlevel": 2
  },
  {
   "depends_on": "eval:doc.status == 'Admitted';",
   "fieldname": "btn_transfer",
   "fieldtype": "Button",
   "label": "Transfer"
  },
  {
   "depends_on": "eval:(doc.status == \"Discharge Scheduled\" || doc.status == \"Discharged\")",
   "fieldname": "sb_discharge_note",
   "fieldtype": "Section Break",
   "label": "Discharge Notes"
  },
  {
   "fieldname": "discharge_note",
   "fieldtype": "Text Editor",
   "permlevel": 1
  },
  {
   "fetch_from": "admission_encounter.company",
   "fieldname": "company",
   "fieldtype": "Link",
   "in_standard_filter": 1,
   "label": "Company",
   "options": "Company"
  },
  {
   "collapsible": 1,
   "collapsible_depends_on": "eval:(doc.status == \"Admitted\")",
   "depends_on": "eval:!doc.__islocal",
   "fieldname": "encounter_details_section",
   "fieldtype": "Section Break",
   "label": "Encounter Impression",
   "permlevel": 1
  },
  {
   "fieldname": "column_break_29",
   "fieldtype": "Column Break"
  },
  {
   "fieldname": "diagnosis",
   "fieldtype": "Table MultiSelect",
   "label": "Diagnosis",
   "options": "Patient Encounter Diagnosis",
   "permlevel": 1
  },
  {
   "fieldname": "followup_date",
   "fieldtype": "Date",
   "label": "Follow Up Date"
  },
  {
   "collapsible": 1,
   "depends_on": "eval:(doc.status == \"Discharge Scheduled\" || doc.status == \"Discharged\")",
   "fieldname": "sb_discharge_details",
   "fieldtype": "Section Break",
   "label": "Discharge Details"
  },
  {
   "fieldname": "discharge_instructions",
   "fieldtype": "Small Text",
   "label": "Discharge Instructions"
  },
  {
   "fieldname": "discharge_ordered_date",
   "fieldtype": "Date",
   "in_list_view": 1,
   "label": "Discharge Ordered Date",
   "read_only": 1
  },
  {
   "collapsible": 1,
   "depends_on": "eval:!doc.__islocal;",
   "fieldname": "rehabilitation_section",
   "fieldtype": "Section Break",
   "label": "Rehabilitation",
   "permlevel": 1
  },
  {
   "fieldname": "therapy_plan",
   "fieldtype": "Link",
   "hidden": 1,
   "label": "Therapy Plan",
   "options": "Therapy Plan",
   "permlevel": 1,
   "read_only": 1
  },
  {
   "fieldname": "therapies",
   "fieldtype": "Table",
   "options": "Therapy Plan Detail",
   "permlevel": 1
  },
  {
   "fieldname": "discharge_datetime",
   "fieldtype": "Datetime",
   "label": "Discharge Date",
   "permlevel": 2
  },
  {
<<<<<<< HEAD
   "fieldname": "discharge_nursing_checklist_template",
   "fieldtype": "Link",
   "label": "Discharge Nursing Checklist Template",
   "options": "Nursing Checklist Template"
  },
  {
   "fieldname": "admission_nursing_checklist_template",
   "fieldtype": "Link",
   "label": "Admission Nursing Checklist Template",
   "options": "Nursing Checklist Template"
  }
 ],
 "index_web_pages_for_search": 1,
 "links": [
  {
   "group": "Appointments",
   "link_doctype": "Patient Appointment",
   "link_fieldname": "inpatient_record"
  },
  {
   "group": "Clinical",
   "link_doctype": "Patient Encounter",
   "link_fieldname": "inpatient_record"
  },
  {
   "group": "Clinical",
   "link_doctype": "Clinical Procedure",
   "link_fieldname": "inpatient_record"
  },
  {
   "group": "Laboratory",
   "link_doctype": "Sample Collection",
   "link_fieldname": "inpatient_record"
  },
  {
   "group": "Laboratory",
   "link_doctype": "Lab Test",
   "link_fieldname": "inpatient_record"
  },
  {
   "group": "Nursing",
   "link_doctype": "Nursing Task",
   "link_fieldname": "reference_name"
  },
  {
   "group": "Nursing",
   "link_doctype": "Vital Signs",
   "link_fieldname": "inpatient_record"
  }
 ],
 "modified": "2022-01-17 15:23:55.097737",
=======
   "collapsible": 1,
   "fieldname": "cancellation_details_section",
   "fieldtype": "Section Break",
   "label": "Cancellation Details"
  },
  {
   "fieldname": "reason_for_cancellation",
   "fieldtype": "Small Text",
   "label": "Reason for Cancellation",
   "read_only": 1
  }
 ],
 "index_web_pages_for_search": 1,
 "links": [],
 "modified": "2022-04-28 17:26:28.973945",
>>>>>>> 896c154c
 "modified_by": "Administrator",
 "module": "Healthcare",
 "name": "Inpatient Record",
 "naming_rule": "By \"Naming Series\" field",
 "owner": "Administrator",
 "permissions": [
  {
   "create": 1,
   "delete": 1,
   "email": 1,
   "export": 1,
   "print": 1,
   "read": 1,
   "report": 1,
   "role": "Healthcare Administrator",
   "share": 1,
   "write": 1
  },
  {
   "create": 1,
   "delete": 1,
   "email": 1,
   "export": 1,
   "print": 1,
   "read": 1,
   "report": 1,
   "role": "Physician",
   "share": 1,
   "write": 1
  },
  {
   "create": 1,
   "delete": 1,
   "email": 1,
   "export": 1,
   "print": 1,
   "read": 1,
   "report": 1,
   "role": "Nursing User",
   "share": 1,
   "write": 1
  },
  {
   "permlevel": 1,
   "read": 1,
   "role": "Physician",
   "write": 1
  },
  {
   "permlevel": 1,
   "read": 1,
   "report": 1,
   "role": "Nursing User"
  },
  {
   "email": 1,
   "export": 1,
   "permlevel": 2,
   "print": 1,
   "read": 1,
   "report": 1,
   "role": "Healthcare Administrator",
   "share": 1,
   "write": 1
  },
  {
   "email": 1,
   "export": 1,
   "permlevel": 2,
   "print": 1,
   "read": 1,
   "report": 1,
   "role": "Physician",
   "share": 1
  },
  {
   "email": 1,
   "export": 1,
   "permlevel": 2,
   "print": 1,
   "read": 1,
   "report": 1,
   "role": "Nursing User",
   "share": 1
  }
 ],
 "restrict_to_domain": "Healthcare",
 "search_fields": "patient",
 "sort_field": "modified",
 "sort_order": "DESC",
 "states": [],
 "title_field": "patient",
 "track_changes": 1
}<|MERGE_RESOLUTION|>--- conflicted
+++ resolved
@@ -28,12 +28,9 @@
   "medical_department",
   "admission_ordered_for",
   "admission_service_unit_type",
-<<<<<<< HEAD
   "admission_nursing_checklist_template",
   "discharge_nursing_checklist_template",
-=======
   "expected_length_of_stay",
->>>>>>> 896c154c
   "cb_admission",
   "primary_practitioner",
   "secondary_practitioner",
@@ -426,7 +423,6 @@
    "permlevel": 2
   },
   {
-<<<<<<< HEAD
    "fieldname": "discharge_nursing_checklist_template",
    "fieldtype": "Link",
    "label": "Discharge Nursing Checklist Template",
@@ -475,10 +471,8 @@
    "group": "Nursing",
    "link_doctype": "Vital Signs",
    "link_fieldname": "inpatient_record"
-  }
- ],
- "modified": "2022-01-17 15:23:55.097737",
-=======
+  },
+  {
    "collapsible": 1,
    "fieldname": "cancellation_details_section",
    "fieldtype": "Section Break",
@@ -494,7 +488,6 @@
  "index_web_pages_for_search": 1,
  "links": [],
  "modified": "2022-04-28 17:26:28.973945",
->>>>>>> 896c154c
  "modified_by": "Administrator",
  "module": "Healthcare",
  "name": "Inpatient Record",

# -*- coding: utf-8 -*-
# Copyright (c) 2018, earthians and contributors
# For license information, please see license.txt

from __future__ import unicode_literals

import json
import math

import frappe
from frappe import _
from frappe.utils import cstr, rounded, time_diff_in_hours
from frappe.utils.formatters import format_value
from erpnext.setup.utils import insert_record

from healthcare.healthcare.doctype.fee_validity.fee_validity import create_fee_validity
from healthcare.healthcare.doctype.healthcare_settings.healthcare_settings import get_income_account
from healthcare.healthcare.doctype.lab_test.lab_test import create_multiple
from healthcare.setup import setup_healthcare


@frappe.whitelist()
def get_healthcare_services_to_invoice(patient, company):
	patient = frappe.get_doc('Patient', patient)
	items_to_invoice = []
	if patient:
		validate_customer_created(patient)
		# Customer validated, build a list of billable services
		items_to_invoice += get_appointments_to_invoice(patient, company)
		items_to_invoice += get_encounters_to_invoice(patient, company)
		items_to_invoice += get_lab_tests_to_invoice(patient, company)
		items_to_invoice += get_clinical_procedures_to_invoice(patient, company)
		items_to_invoice += get_inpatient_services_to_invoice(patient, company)
		items_to_invoice += get_therapy_plans_to_invoice(patient, company)
		items_to_invoice += get_therapy_sessions_to_invoice(patient, company)

		return items_to_invoice


def validate_customer_created(patient):
	if not frappe.db.get_value('Patient', patient.name, 'customer'):
		msg = _("Please set a Customer linked to the Patient")
		msg +=  " <b><a href='/app/Form/Patient/{0}'>{0}</a></b>".format(patient.name)
		frappe.throw(msg, title=_('Customer Not Found'))


def get_appointments_to_invoice(patient, company):
	appointments_to_invoice = []
	patient_appointments = frappe.get_list(
			'Patient Appointment',
			fields = '*',
			filters = {'patient': patient.name, 'company': company, 'invoiced': 0, 'status': ['not in', 'Cancelled']},
			order_by = 'appointment_date'
		)

	for appointment in patient_appointments:
		# Procedure Appointments
		if appointment.procedure_template:
			if frappe.db.get_value('Clinical Procedure Template', appointment.procedure_template, 'is_billable'):
				appointments_to_invoice.append({
					'reference_type': 'Patient Appointment',
					'reference_name': appointment.name,
					'service': appointment.procedure_template
				})
		# Consultation Appointments, should check fee validity
		else:
			if frappe.db.get_single_value('Healthcare Settings', 'enable_free_follow_ups') and \
				frappe.db.exists('Fee Validity Reference', {'appointment': appointment.name}):
					continue # Skip invoicing, fee validty present
			practitioner_charge = 0
			income_account = None
			service_item = None
			if appointment.practitioner:
				details = get_service_item_and_practitioner_charge(appointment)
				service_item = details.get('service_item')
				practitioner_charge = details.get('practitioner_charge')
				income_account = get_income_account(appointment.practitioner, appointment.company)
			appointments_to_invoice.append({
				'reference_type': 'Patient Appointment',
				'reference_name': appointment.name,
				'service': service_item,
				'rate': practitioner_charge,
				'income_account': income_account
			})

	return appointments_to_invoice


def get_encounters_to_invoice(patient, company):
	if not isinstance(patient, str):
		patient = patient.name
	encounters_to_invoice = []
	encounters = frappe.get_list(
		'Patient Encounter',
		fields=['*'],
		filters={'patient': patient, 'company': company, 'invoiced': False, 'docstatus': 1}
	)
	if encounters:
		for encounter in encounters:
			if not encounter.appointment:
				practitioner_charge = 0
				income_account = None
				service_item = None
				if encounter.practitioner:
					if encounter.inpatient_record and \
						frappe.db.get_single_value('Healthcare Settings', 'do_not_bill_inpatient_encounters'):
						continue

					details = get_service_item_and_practitioner_charge(encounter)
					service_item = details.get('service_item')
					practitioner_charge = details.get('practitioner_charge')
					income_account = get_income_account(encounter.practitioner, encounter.company)

				encounters_to_invoice.append({
					'reference_type': 'Patient Encounter',
					'reference_name': encounter.name,
					'service': service_item,
					'rate': practitioner_charge,
					'income_account': income_account
				})

	return encounters_to_invoice


def get_lab_tests_to_invoice(patient, company):
	lab_tests_to_invoice = []
	lab_tests = frappe.get_list(
		'Lab Test',
		fields=['name', 'template'],
		filters={'patient': patient.name, 'company': company, 'invoiced': False, 'docstatus': 1}
	)
	for lab_test in lab_tests:
		item, is_billable = frappe.get_cached_value('Lab Test Template', lab_test.template, ['item', 'is_billable'])
		if is_billable:
			lab_tests_to_invoice.append({
				'reference_type': 'Lab Test',
				'reference_name': lab_test.name,
				'service': item
			})

	lab_prescriptions = frappe.db.sql(
		'''
			SELECT
				lp.name, lp.lab_test_code
			FROM
				`tabPatient Encounter` et, `tabLab Prescription` lp
			WHERE
				et.patient=%s
				and lp.parent=et.name
				and lp.lab_test_created=0
				and lp.invoiced=0
		''', (patient.name), as_dict=1)

	for prescription in lab_prescriptions:
		item, is_billable = frappe.get_cached_value('Lab Test Template', prescription.lab_test_code, ['item', 'is_billable'])
		if prescription.lab_test_code and is_billable:
			lab_tests_to_invoice.append({
				'reference_type': 'Lab Prescription',
				'reference_name': prescription.name,
				'service': item
			})

	return lab_tests_to_invoice


def get_clinical_procedures_to_invoice(patient, company):
	clinical_procedures_to_invoice = []
	procedures = frappe.get_list(
		'Clinical Procedure',
		fields='*',
		filters={'patient': patient.name, 'company': company, 'invoiced': False}
	)
	for procedure in procedures:
		if not procedure.appointment:
			item, is_billable = frappe.get_cached_value('Clinical Procedure Template', procedure.procedure_template, ['item', 'is_billable'])
			if procedure.procedure_template and is_billable:
				clinical_procedures_to_invoice.append({
					'reference_type': 'Clinical Procedure',
					'reference_name': procedure.name,
					'service': item
				})

		# consumables
		if procedure.invoice_separately_as_consumables and procedure.consume_stock \
			and procedure.status == 'Completed' and not procedure.consumption_invoiced:

			service_item = frappe.db.get_single_value('Healthcare Settings', 'clinical_procedure_consumable_item')
			if not service_item:
				frappe.throw(_('Please configure Clinical Procedure Consumable Item in {0}').format(
					frappe.utils.get_link_to_form('Healthcare Settings', 'Healthcare Settings')),
					title=_('Missing Configuration'))

			clinical_procedures_to_invoice.append({
				'reference_type': 'Clinical Procedure',
				'reference_name': procedure.name,
				'service': service_item,
				'rate': procedure.consumable_total_amount,
				'description': procedure.consumption_details
			})

	procedure_prescriptions = frappe.db.sql(
		'''
			SELECT
				pp.name, pp.procedure
			FROM
				`tabPatient Encounter` et, `tabProcedure Prescription` pp
			WHERE
				et.patient=%s
				and pp.parent=et.name
				and pp.procedure_created=0
				and pp.invoiced=0
				and pp.appointment_booked=0
		''', (patient.name), as_dict=1)

	for prescription in procedure_prescriptions:
		item, is_billable = frappe.get_cached_value('Clinical Procedure Template', prescription.procedure, ['item', 'is_billable'])
		if is_billable:
			clinical_procedures_to_invoice.append({
				'reference_type': 'Procedure Prescription',
				'reference_name': prescription.name,
				'service': item
			})

	return clinical_procedures_to_invoice


def get_inpatient_services_to_invoice(patient, company):
	services_to_invoice = []
	inpatient_services = frappe.db.sql(
		'''
			SELECT
				io.*
			FROM
				`tabInpatient Record` ip, `tabInpatient Occupancy` io
			WHERE
				ip.patient=%s
				and ip.company=%s
				and io.parent=ip.name
				and io.left=1
				and io.invoiced=0
		''', (patient.name, company), as_dict=1)

	for inpatient_occupancy in inpatient_services:
		service_unit_type = frappe.db.get_value('Healthcare Service Unit', inpatient_occupancy.service_unit, 'service_unit_type')
		service_unit_type = frappe.get_cached_doc('Healthcare Service Unit Type', service_unit_type)
		if service_unit_type and service_unit_type.is_billable:
			hours_occupied = time_diff_in_hours(inpatient_occupancy.check_out, inpatient_occupancy.check_in)
			qty = 0.5
			if hours_occupied > 0:
				actual_qty = hours_occupied / service_unit_type.no_of_hours
				floor = math.floor(actual_qty)
				decimal_part = actual_qty - floor
				if decimal_part > 0.5:
					qty = rounded(floor + 1, 1)
				elif decimal_part < 0.5 and decimal_part > 0:
					qty = rounded(floor + 0.5, 1)
				if qty <= 0:
					qty = 0.5
			services_to_invoice.append({
				'reference_type': 'Inpatient Occupancy',
				'reference_name': inpatient_occupancy.name,
				'service': service_unit_type.item, 'qty': qty
			})

	return services_to_invoice


def get_therapy_plans_to_invoice(patient, company):
	therapy_plans_to_invoice = []
	therapy_plans = frappe.get_list(
		'Therapy Plan',
		fields=['therapy_plan_template', 'name'],
		filters={
			'patient': patient.name,
			'invoiced': 0,
			'company': company,
			'therapy_plan_template': ('!=', '')
		}
	)
	for plan in therapy_plans:
		therapy_plans_to_invoice.append({
			'reference_type': 'Therapy Plan',
			'reference_name': plan.name,
			'service': frappe.db.get_value('Therapy Plan Template', plan.therapy_plan_template, 'linked_item')
		})

	return therapy_plans_to_invoice


def get_therapy_sessions_to_invoice(patient, company):
	therapy_sessions_to_invoice = []
	therapy_plans = frappe.db.get_all('Therapy Plan', {'therapy_plan_template': ('!=', '')})
	therapy_plans_created_from_template = []
	for entry in therapy_plans:
		therapy_plans_created_from_template.append(entry.name)

	therapy_sessions = frappe.get_list(
		'Therapy Session',
		fields='*',
		filters={
			'patient': patient.name,
			'invoiced': 0,
			'company': company,
			'therapy_plan': ('not in', therapy_plans_created_from_template)
		}
	)
	for therapy in therapy_sessions:
		if not therapy.appointment:
			if therapy.therapy_type and frappe.db.get_value('Therapy Type', therapy.therapy_type, 'is_billable'):
				therapy_sessions_to_invoice.append({
					'reference_type': 'Therapy Session',
					'reference_name': therapy.name,
					'service': frappe.db.get_value('Therapy Type', therapy.therapy_type, 'item')
				})

	return therapy_sessions_to_invoice

@frappe.whitelist()
def get_service_item_and_practitioner_charge(doc):
	if isinstance(doc, str):
		doc = json.loads(doc)
		doc = frappe.get_doc(doc)

	service_item = None
	practitioner_charge = None
	department = doc.medical_department if doc.doctype == 'Patient Encounter' else doc.department

	is_inpatient = doc.inpatient_record

	if doc.get('appointment_type'):
		service_item, practitioner_charge = get_appointment_type_service_item(doc.appointment_type, department, is_inpatient)

	if not service_item and not practitioner_charge:
		service_item, practitioner_charge = get_practitioner_service_item(doc.practitioner, is_inpatient)
		if not service_item:
			service_item = get_healthcare_service_item(is_inpatient)

	if not service_item:
		throw_config_service_item(is_inpatient)

	if not practitioner_charge:
		throw_config_practitioner_charge(is_inpatient, doc.practitioner)

	return {'service_item': service_item, 'practitioner_charge': practitioner_charge}


def get_appointment_type_service_item(appointment_type, department, is_inpatient):
	from healthcare.healthcare.doctype.appointment_type.appointment_type import (
		get_service_item_based_on_department,
	)

	item_list = get_service_item_based_on_department(appointment_type, department)
	service_item = None
	practitioner_charge = None

	if item_list:
		if is_inpatient:
			service_item = item_list.get('inpatient_visit_charge_item')
			practitioner_charge = item_list.get('inpatient_visit_charge')
		else:
			service_item = item_list.get('op_consulting_charge_item')
			practitioner_charge = item_list.get('op_consulting_charge')

	return service_item, practitioner_charge


def throw_config_service_item(is_inpatient):
	service_item_label = _('Out Patient Consulting Charge Item')
	if is_inpatient:
		service_item_label = _('Inpatient Visit Charge Item')

	msg = _(('Please Configure {0} in ').format(service_item_label) \
		+ '''<b><a href='/app/Form/Healthcare Settings'>Healthcare Settings</a></b>''')
	frappe.throw(msg, title=_('Missing Configuration'))


def throw_config_practitioner_charge(is_inpatient, practitioner):
	charge_name = _('OP Consulting Charge')
	if is_inpatient:
		charge_name = _('Inpatient Visit Charge')

	msg = _(('Please Configure {0} for Healthcare Practitioner').format(charge_name) \
		+ ''' <b><a href='/app/Form/Healthcare Practitioner/{0}'>{0}</a></b>'''.format(practitioner))
	frappe.throw(msg, title=_('Missing Configuration'))


def get_practitioner_service_item(practitioner, is_inpatient):
	service_item = None
	practitioner_charge = None

	if is_inpatient:
		service_item, practitioner_charge = frappe.db.get_value('Healthcare Practitioner', practitioner, ['inpatient_visit_charge_item', 'inpatient_visit_charge'])
	else:
		service_item, practitioner_charge = frappe.db.get_value('Healthcare Practitioner', practitioner, ['op_consulting_charge_item', 'op_consulting_charge'])

	return service_item, practitioner_charge


def get_healthcare_service_item(is_inpatient):
	service_item = None

	if is_inpatient:
		service_item = frappe.db.get_single_value('Healthcare Settings', 'inpatient_visit_charge_item')
	else:
		service_item = frappe.db.get_single_value('Healthcare Settings', 'op_consulting_charge_item')

	return service_item


def get_practitioner_charge(practitioner, is_inpatient):
	if is_inpatient:
		practitioner_charge = frappe.db.get_value('Healthcare Practitioner', practitioner, 'inpatient_visit_charge')
	else:
		practitioner_charge = frappe.db.get_value('Healthcare Practitioner', practitioner, 'op_consulting_charge')
	if practitioner_charge:
		return practitioner_charge
	return False


def manage_invoice_submit_cancel(doc, method):
	if doc.items:
		for item in doc.items:
			if item.get('reference_dt') and item.get('reference_dn'):
				if frappe.get_meta(item.reference_dt).has_field('invoiced'):
					set_invoiced(item, method, doc.name)

	if method=='on_submit' and frappe.db.get_single_value('Healthcare Settings', 'create_lab_test_on_si_submit'):
		create_multiple('Sales Invoice', doc.name)


def set_invoiced(item, method, ref_invoice=None):
	invoiced = False
	if method=='on_submit':
		validate_invoiced_on_submit(item)
		invoiced = True

	if item.reference_dt == 'Clinical Procedure':
		service_item = frappe.db.get_single_value('Healthcare Settings', 'clinical_procedure_consumable_item')
		if service_item == item.item_code:
			frappe.db.set_value(item.reference_dt, item.reference_dn, 'consumption_invoiced', invoiced)
		else:
			frappe.db.set_value(item.reference_dt, item.reference_dn, 'invoiced', invoiced)
	else:
		frappe.db.set_value(item.reference_dt, item.reference_dn, 'invoiced', invoiced)

	if item.reference_dt == 'Patient Appointment':
		if frappe.db.get_value('Patient Appointment', item.reference_dn, 'procedure_template'):
			dt_from_appointment = 'Clinical Procedure'
		else:
			dt_from_appointment = 'Patient Encounter'
		manage_doc_for_appointment(dt_from_appointment, item.reference_dn, invoiced)

	elif item.reference_dt == 'Lab Prescription':
		manage_prescriptions(invoiced, item.reference_dt, item.reference_dn, 'Lab Test', 'lab_test_created')

	elif item.reference_dt == 'Procedure Prescription':
		manage_prescriptions(invoiced, item.reference_dt, item.reference_dn, 'Clinical Procedure', 'procedure_created')


def validate_invoiced_on_submit(item):
	if item.reference_dt == 'Clinical Procedure' and \
		frappe.db.get_single_value('Healthcare Settings', 'clinical_procedure_consumable_item') == item.item_code:
		is_invoiced = frappe.db.get_value(item.reference_dt, item.reference_dn, 'consumption_invoiced')
	else:
		is_invoiced = frappe.db.get_value(item.reference_dt, item.reference_dn, 'invoiced')
	if is_invoiced:
		frappe.throw(_('The item referenced by {0} - {1} is already invoiced').format(
			item.reference_dt, item.reference_dn))


def manage_prescriptions(invoiced, ref_dt, ref_dn, dt, created_check_field):
	created = frappe.db.get_value(ref_dt, ref_dn, created_check_field)
	if created:
		# Fetch the doc created for the prescription
		doc_created = frappe.db.get_value(dt, {'prescription': ref_dn})
		frappe.db.set_value(dt, doc_created, 'invoiced', invoiced)


def check_fee_validity(appointment):
	if not frappe.db.get_single_value('Healthcare Settings', 'enable_free_follow_ups'):
		return

	validity = frappe.db.exists('Fee Validity', {
		'practitioner': appointment.practitioner,
		'patient': appointment.patient,
		'valid_till': ('>=', appointment.appointment_date)
	})
	if not validity:
		return

	validity = frappe.get_doc('Fee Validity', validity)
	return validity


def manage_fee_validity(appointment):
	fee_validity = check_fee_validity(appointment)

	if fee_validity:
		if appointment.status == 'Cancelled' and fee_validity.visited > 0:
			fee_validity.visited -= 1
			frappe.db.delete('Fee Validity Reference', {'appointment': appointment.name})
		elif fee_validity.status == 'Completed':
			return
		else:
			fee_validity.visited += 1
			fee_validity.append('ref_appointments', {
				'appointment': appointment.name
			})
		fee_validity.save(ignore_permissions=True)
	else:
		fee_validity = create_fee_validity(appointment)
	return fee_validity


def manage_doc_for_appointment(dt_from_appointment, appointment, invoiced):
	dn_from_appointment = frappe.db.get_value(
		dt_from_appointment,
		filters={'appointment': appointment}
	)
	if dn_from_appointment:
		frappe.db.set_value(dt_from_appointment, dn_from_appointment, 'invoiced', invoiced)


@frappe.whitelist()
def get_drugs_to_invoice(encounter):
	encounter = frappe.get_doc('Patient Encounter', encounter)
	if encounter:
		patient = frappe.get_doc('Patient', encounter.patient)
		if patient:
			if patient.customer:
				items_to_invoice = []
				for drug_line in encounter.drug_prescription:
					if drug_line.drug_code:
						qty = 1
						if frappe.db.get_value('Item', drug_line.drug_code, 'stock_uom') == 'Nos':
							qty = drug_line.get_quantity()

						description = ''
						if drug_line.dosage and drug_line.period:
							description = _('{0} for {1}').format(drug_line.dosage, drug_line.period)

						items_to_invoice.append({
							'drug_code': drug_line.drug_code,
							'quantity': qty,
							'description': description
						})
				return items_to_invoice
			else:
				validate_customer_created(patient)


@frappe.whitelist()
def get_children(doctype, parent=None, company=None, is_root=False):
	parent_fieldname = 'parent_' + doctype.lower().replace(' ', '_')
	fields = [
		'name as value',
		'is_group as expandable',
		'lft',
		'rgt'
	]

	filters = [["ifnull(`{0}`,'')".format(parent_fieldname),
		'=', '' if is_root else parent]]

	if is_root:
		fields += ['service_unit_type'] if doctype == 'Healthcare Service Unit' else []
		filters.append(['company', '=', company])
	else:
		fields += ['service_unit_type', 'allow_appointments', 'inpatient_occupancy',
			'occupancy_status'] if doctype == 'Healthcare Service Unit' else []
		fields += [parent_fieldname + ' as parent']

	service_units = frappe.get_list(doctype, fields=fields, filters=filters)
	for each in service_units:
		if each['expandable'] == 1:  # group node
			available_count = frappe.db.count('Healthcare Service Unit',  filters={
				'parent_healthcare_service_unit': each['value'],
				'inpatient_occupancy': 1})

			if available_count > 0:
				occupied_count = frappe.db.count('Healthcare Service Unit',  {
					'parent_healthcare_service_unit': each['value'],
					'inpatient_occupancy': 1,
					'occupancy_status': 'Occupied'})
				# set occupancy status of group node
				each['occupied_of_available'] = str(
					occupied_count) + ' Occupied of ' + str(available_count)

	return service_units


@frappe.whitelist()
def get_patient_vitals(patient, from_date=None, to_date=None):
	if not patient: return

	vitals = frappe.db.get_all('Vital Signs', filters={
			'docstatus': 1,
			'patient': patient
		}, order_by='signs_date, signs_time', fields=['*'])

	if len(vitals):
		return vitals
	return False


@frappe.whitelist()
def render_docs_as_html(docs):
	# docs key value pair {doctype: docname}
	docs_html = "<div class='col-md-12 col-sm-12 text-muted'>"
	for doc in docs:
		docs_html += render_doc_as_html(doc['doctype'], doc['docname'])['html'] + '<br/>'
		return {'html': docs_html}


@frappe.whitelist()
def render_doc_as_html(doctype, docname, exclude_fields = []):
	"""
		Render document as HTML
	"""

	doc = frappe.get_doc(doctype, docname)
	meta = frappe.get_meta(doctype)
	doc_html = section_html = section_label = html = ""
	sec_on = has_data = False
	col_on = 0

	for df in meta.fields:
		# on section break append previous section and html to doc html
		if df.fieldtype == "Section Break":
			if has_data and col_on and sec_on:
				doc_html += section_html + html + "</div>"

			elif has_data and not col_on and sec_on:
				doc_html += """
					<br>
					<div class='row'>
						<div class='col-md-12 col-sm-12'>
							<b>{0}</b>
						</div>
					</div>
					<div class='row'>
						<div class='col-md-12 col-sm-12'>
							{1} {2}
						</div>
					</div>
				""".format(section_label, section_html, html)

			# close divs for columns
			while col_on:
				doc_html += "</div>"
				col_on -= 1

			sec_on = True
			has_data = False
			col_on = 0
			section_html = html = ""

			if df.label:
				section_label = df.label
			continue

		# on column break append html to section html or doc html
		if df.fieldtype == "Column Break":
			if sec_on and not col_on and has_data:
				section_html += """
					<br>
					<div class='row'>
						<div class='col-md-12 col-sm-12'>
							<b>{0}</b>
						</div>
					</div>
					<div class='row'>
						<div class='col-md-4 col-sm-4'>
							{1}
						</div>
				""".format(section_label, html)
			elif col_on == 1 and has_data:
				section_html += "<div class='col-md-4 col-sm-4'>" + html + "</div>"
			elif col_on > 1 and has_data:
				doc_html += "<div class='col-md-4 col-sm-4'>" + html + "</div>"
			else:
				doc_html += """
					<div class='row'>
						<div class='col-md-12 col-sm-12'>
							{0}
						</div>
					</div>
				""".format(html)

			html = ""
			col_on += 1

			if df.label:
				html += "<br>" + df.label
			continue

		# on table iterate through items and create table
		# based on the in_list_view property
		# append to section html or doc html
		if df.fieldtype == "Table":
			items = doc.get(df.fieldname)
			if not items:
				continue
			child_meta = frappe.get_meta(df.options)

			if not has_data:
				has_data = True
			table_head = table_row = ""
			create_head = True

			for item in items:
				table_row += "<tr>"
				for cdf in child_meta.fields:
					if cdf.in_list_view:
						if create_head:
							table_head += "<th class='text-muted'>" + cdf.label + "</th>"
						if item.get(cdf.fieldname):
							table_row += "<td>" + cstr(item.get(cdf.fieldname)) + "</td>"
						else:
							table_row += "<td></td>"

				create_head = False
				table_row += "</tr>"

			if sec_on:
				section_html += """
					<table class='table table-condensed bordered'>
						{0} {1}
					</table>
				""".format(table_head, table_row)
			else:
				html += """
					<table class='table table-condensed table-bordered'>
						{0} {1}
					</table>
				""".format(table_head, table_row)
			continue

		# on any other field type add label and value to html
		if not df.hidden and not df.print_hide and doc.get(df.fieldname) and df.fieldname not in exclude_fields:
			formatted_value = format_value(doc.get(df.fieldname), meta.get_field(df.fieldname), doc)
			html += "<br>{0} : {1}".format(df.label or df.fieldname, formatted_value)

			if not has_data : has_data = True

	if sec_on and col_on and has_data:
		doc_html += section_html + html + "</div></div>"
	elif sec_on and not col_on and has_data:
		doc_html += """
			<div class='col-md-12 col-sm-12'>
				<div class='col-md-12 col-sm-12'>
					{0} {1}
				</div>
			</div>
		""".format(section_html, html)

	return {"html": doc_html}


def update_address_links(address, method):
	'''
	Hook validate Address
	If Patient is linked in Address, also link the associated Customer
	'''
	if 'Healthcare' not in frappe.get_active_domains():
		return

	patient_links = list(filter(lambda link: link.get('link_doctype') == 'Patient', address.links))

	for link in patient_links:
		customer = frappe.db.get_value('Patient', link.get('link_name'), 'customer')
		if customer and not address.has_link('Customer', customer):
			address.append('links', dict(link_doctype = 'Customer', link_name = customer))


def update_patient_email_and_phone_numbers(contact, method):
	'''
	Hook validate Contact
	Update linked Patients' primary mobile and phone numbers
	'''
	if 'Healthcare' not in frappe.get_active_domains() or contact.flags.skip_patient_update:
		return

	if contact.is_primary_contact and (contact.email_id or contact.mobile_no or contact.phone):
		patient_links = list(filter(lambda link: link.get('link_doctype') == 'Patient', contact.links))

		for link in patient_links:
			contact_details = frappe.db.get_value('Patient', link.get('link_name'), ['email', 'mobile', 'phone'], as_dict=1)
			if contact.email_id and contact.email_id != contact_details.get('email'):
				frappe.db.set_value('Patient', link.get('link_name'), 'email', contact.email_id)
			if contact.mobile_no and contact.mobile_no != contact_details.get('mobile'):
				frappe.db.set_value('Patient', link.get('link_name'), 'mobile', contact.mobile_no)
			if contact.phone and contact.phone != contact_details.get('phone'):
				frappe.db.set_value('Patient', link.get('link_name'), 'phone', contact.phone)


def before_tests():
	# complete setup if missing
	from frappe.desk.page.setup_wizard.setup_wizard import setup_complete
	if not frappe.get_list("Company"):
		setup_complete({
			"currency"          :"INR",
			"full_name"         :"Test User",
			"company_name"      :"Frappe Care LLC",
			"timezone"          :"America/New_York",
			"company_abbr"      :"WP",
			"industry"          :"Healthcare",
			"country"           :"United States",
			"fy_start_date"     :"2022-04-01",
			"fy_end_date"       :"2023-03-31",
			"language"          :"english",
			"company_tagline"   :"Testing",
			"email"             :"test@erpnext.com",
			"password"          :"test",
			"chart_of_accounts" : "Standard",
			"domains"           : ["Healthcare"],
		})
<<<<<<< HEAD

		setup_healthcare()


def validate_nursing_tasks(document):
	healthcare_settings = frappe.get_single("Healthcare Settings")
	if not healthcare_settings.validate_nursing_checklists:
		return True

	filters = {
		'reference_name': document.name,
		'mandatory': 1,
		'status': ['not in', ['Completed', 'Cancelled']],
	}
	tasks = frappe.get_all('Nursing Task', filters=filters)
	if not tasks:
		return True

	tasks = [task.get('name') for task in tasks]
	frappe.throw(f"Please complete linked Nursing Tasks before submission {', '.join(tasks)}")
=======
		setup_healthcare()


def create_healthcare_service_unit_tree_root(doc, method=None):
	record = [
		{
			"doctype": "Healthcare Service Unit",
			"healthcare_service_unit_name": "All Healthcare Service Units",
			"is_group": 1,
			"company": doc.name,
		}
	]
	insert_record(record)
>>>>>>> 896c154c
<|MERGE_RESOLUTION|>--- conflicted
+++ resolved
@@ -21,833 +21,829 @@
 
 @frappe.whitelist()
 def get_healthcare_services_to_invoice(patient, company):
-	patient = frappe.get_doc('Patient', patient)
-	items_to_invoice = []
-	if patient:
-		validate_customer_created(patient)
-		# Customer validated, build a list of billable services
-		items_to_invoice += get_appointments_to_invoice(patient, company)
-		items_to_invoice += get_encounters_to_invoice(patient, company)
-		items_to_invoice += get_lab_tests_to_invoice(patient, company)
-		items_to_invoice += get_clinical_procedures_to_invoice(patient, company)
-		items_to_invoice += get_inpatient_services_to_invoice(patient, company)
-		items_to_invoice += get_therapy_plans_to_invoice(patient, company)
-		items_to_invoice += get_therapy_sessions_to_invoice(patient, company)
-
-		return items_to_invoice
+        patient = frappe.get_doc('Patient', patient)
+        items_to_invoice = []
+        if patient:
+                validate_customer_created(patient)
+                # Customer validated, build a list of billable services
+                items_to_invoice += get_appointments_to_invoice(patient, company)
+                items_to_invoice += get_encounters_to_invoice(patient, company)
+                items_to_invoice += get_lab_tests_to_invoice(patient, company)
+                items_to_invoice += get_clinical_procedures_to_invoice(patient, company)
+                items_to_invoice += get_inpatient_services_to_invoice(patient, company)
+                items_to_invoice += get_therapy_plans_to_invoice(patient, company)
+                items_to_invoice += get_therapy_sessions_to_invoice(patient, company)
+
+                return items_to_invoice
 
 
 def validate_customer_created(patient):
-	if not frappe.db.get_value('Patient', patient.name, 'customer'):
-		msg = _("Please set a Customer linked to the Patient")
-		msg +=  " <b><a href='/app/Form/Patient/{0}'>{0}</a></b>".format(patient.name)
-		frappe.throw(msg, title=_('Customer Not Found'))
+        if not frappe.db.get_value('Patient', patient.name, 'customer'):
+                msg = _("Please set a Customer linked to the Patient")
+                msg +=  " <b><a href='/app/Form/Patient/{0}'>{0}</a></b>".format(patient.name)
+                frappe.throw(msg, title=_('Customer Not Found'))
 
 
 def get_appointments_to_invoice(patient, company):
-	appointments_to_invoice = []
-	patient_appointments = frappe.get_list(
-			'Patient Appointment',
-			fields = '*',
-			filters = {'patient': patient.name, 'company': company, 'invoiced': 0, 'status': ['not in', 'Cancelled']},
-			order_by = 'appointment_date'
-		)
-
-	for appointment in patient_appointments:
-		# Procedure Appointments
-		if appointment.procedure_template:
-			if frappe.db.get_value('Clinical Procedure Template', appointment.procedure_template, 'is_billable'):
-				appointments_to_invoice.append({
-					'reference_type': 'Patient Appointment',
-					'reference_name': appointment.name,
-					'service': appointment.procedure_template
-				})
-		# Consultation Appointments, should check fee validity
-		else:
-			if frappe.db.get_single_value('Healthcare Settings', 'enable_free_follow_ups') and \
-				frappe.db.exists('Fee Validity Reference', {'appointment': appointment.name}):
-					continue # Skip invoicing, fee validty present
-			practitioner_charge = 0
-			income_account = None
-			service_item = None
-			if appointment.practitioner:
-				details = get_service_item_and_practitioner_charge(appointment)
-				service_item = details.get('service_item')
-				practitioner_charge = details.get('practitioner_charge')
-				income_account = get_income_account(appointment.practitioner, appointment.company)
-			appointments_to_invoice.append({
-				'reference_type': 'Patient Appointment',
-				'reference_name': appointment.name,
-				'service': service_item,
-				'rate': practitioner_charge,
-				'income_account': income_account
-			})
-
-	return appointments_to_invoice
+        appointments_to_invoice = []
+        patient_appointments = frappe.get_list(
+                        'Patient Appointment',
+                        fields = '*',
+                        filters = {'patient': patient.name, 'company': company, 'invoiced': 0, 'status': ['not in', 'Cancelled']},
+                        order_by = 'appointment_date'
+                )
+
+        for appointment in patient_appointments:
+                # Procedure Appointments
+                if appointment.procedure_template:
+                        if frappe.db.get_value('Clinical Procedure Template', appointment.procedure_template, 'is_billable'):
+                                appointments_to_invoice.append({
+                                        'reference_type': 'Patient Appointment',
+                                        'reference_name': appointment.name,
+                                        'service': appointment.procedure_template
+                                })
+                # Consultation Appointments, should check fee validity
+                else:
+                        if frappe.db.get_single_value('Healthcare Settings', 'enable_free_follow_ups') and \
+                                frappe.db.exists('Fee Validity Reference', {'appointment': appointment.name}):
+                                        continue # Skip invoicing, fee validty present
+                        practitioner_charge = 0
+                        income_account = None
+                        service_item = None
+                        if appointment.practitioner:
+                                details = get_service_item_and_practitioner_charge(appointment)
+                                service_item = details.get('service_item')
+                                practitioner_charge = details.get('practitioner_charge')
+                                income_account = get_income_account(appointment.practitioner, appointment.company)
+                        appointments_to_invoice.append({
+                                'reference_type': 'Patient Appointment',
+                                'reference_name': appointment.name,
+                                'service': service_item,
+                                'rate': practitioner_charge,
+                                'income_account': income_account
+                        })
+
+        return appointments_to_invoice
 
 
 def get_encounters_to_invoice(patient, company):
-	if not isinstance(patient, str):
-		patient = patient.name
-	encounters_to_invoice = []
-	encounters = frappe.get_list(
-		'Patient Encounter',
-		fields=['*'],
-		filters={'patient': patient, 'company': company, 'invoiced': False, 'docstatus': 1}
-	)
-	if encounters:
-		for encounter in encounters:
-			if not encounter.appointment:
-				practitioner_charge = 0
-				income_account = None
-				service_item = None
-				if encounter.practitioner:
-					if encounter.inpatient_record and \
-						frappe.db.get_single_value('Healthcare Settings', 'do_not_bill_inpatient_encounters'):
-						continue
-
-					details = get_service_item_and_practitioner_charge(encounter)
-					service_item = details.get('service_item')
-					practitioner_charge = details.get('practitioner_charge')
-					income_account = get_income_account(encounter.practitioner, encounter.company)
-
-				encounters_to_invoice.append({
-					'reference_type': 'Patient Encounter',
-					'reference_name': encounter.name,
-					'service': service_item,
-					'rate': practitioner_charge,
-					'income_account': income_account
-				})
-
-	return encounters_to_invoice
+        if not isinstance(patient, str):
+                patient = patient.name
+        encounters_to_invoice = []
+        encounters = frappe.get_list(
+                'Patient Encounter',
+                fields=['*'],
+                filters={'patient': patient, 'company': company, 'invoiced': False, 'docstatus': 1}
+        )
+        if encounters:
+                for encounter in encounters:
+                        if not encounter.appointment:
+                                practitioner_charge = 0
+                                income_account = None
+                                service_item = None
+                                if encounter.practitioner:
+                                        if encounter.inpatient_record and \
+                                                frappe.db.get_single_value('Healthcare Settings', 'do_not_bill_inpatient_encounters'):
+                                                continue
+
+                                        details = get_service_item_and_practitioner_charge(encounter)
+                                        service_item = details.get('service_item')
+                                        practitioner_charge = details.get('practitioner_charge')
+                                        income_account = get_income_account(encounter.practitioner, encounter.company)
+
+                                encounters_to_invoice.append({
+                                        'reference_type': 'Patient Encounter',
+                                        'reference_name': encounter.name,
+                                        'service': service_item,
+                                        'rate': practitioner_charge,
+                                        'income_account': income_account
+                                })
+
+        return encounters_to_invoice
 
 
 def get_lab_tests_to_invoice(patient, company):
-	lab_tests_to_invoice = []
-	lab_tests = frappe.get_list(
-		'Lab Test',
-		fields=['name', 'template'],
-		filters={'patient': patient.name, 'company': company, 'invoiced': False, 'docstatus': 1}
-	)
-	for lab_test in lab_tests:
-		item, is_billable = frappe.get_cached_value('Lab Test Template', lab_test.template, ['item', 'is_billable'])
-		if is_billable:
-			lab_tests_to_invoice.append({
-				'reference_type': 'Lab Test',
-				'reference_name': lab_test.name,
-				'service': item
-			})
-
-	lab_prescriptions = frappe.db.sql(
-		'''
-			SELECT
-				lp.name, lp.lab_test_code
-			FROM
-				`tabPatient Encounter` et, `tabLab Prescription` lp
-			WHERE
-				et.patient=%s
-				and lp.parent=et.name
-				and lp.lab_test_created=0
-				and lp.invoiced=0
-		''', (patient.name), as_dict=1)
-
-	for prescription in lab_prescriptions:
-		item, is_billable = frappe.get_cached_value('Lab Test Template', prescription.lab_test_code, ['item', 'is_billable'])
-		if prescription.lab_test_code and is_billable:
-			lab_tests_to_invoice.append({
-				'reference_type': 'Lab Prescription',
-				'reference_name': prescription.name,
-				'service': item
-			})
-
-	return lab_tests_to_invoice
+        lab_tests_to_invoice = []
+        lab_tests = frappe.get_list(
+                'Lab Test',
+                fields=['name', 'template'],
+                filters={'patient': patient.name, 'company': company, 'invoiced': False, 'docstatus': 1}
+        )
+        for lab_test in lab_tests:
+                item, is_billable = frappe.get_cached_value('Lab Test Template', lab_test.template, ['item', 'is_billable'])
+                if is_billable:
+                        lab_tests_to_invoice.append({
+                                'reference_type': 'Lab Test',
+                                'reference_name': lab_test.name,
+                                'service': item
+                        })
+
+        lab_prescriptions = frappe.db.sql(
+                '''
+                        SELECT
+                                lp.name, lp.lab_test_code
+                        FROM
+                                `tabPatient Encounter` et, `tabLab Prescription` lp
+                        WHERE
+                                et.patient=%s
+                                and lp.parent=et.name
+                                and lp.lab_test_created=0
+                                and lp.invoiced=0
+                ''', (patient.name), as_dict=1)
+
+        for prescription in lab_prescriptions:
+                item, is_billable = frappe.get_cached_value('Lab Test Template', prescription.lab_test_code, ['item', 'is_billable'])
+                if prescription.lab_test_code and is_billable:
+                        lab_tests_to_invoice.append({
+                                'reference_type': 'Lab Prescription',
+                                'reference_name': prescription.name,
+                                'service': item
+                        })
+
+        return lab_tests_to_invoice
 
 
 def get_clinical_procedures_to_invoice(patient, company):
-	clinical_procedures_to_invoice = []
-	procedures = frappe.get_list(
-		'Clinical Procedure',
-		fields='*',
-		filters={'patient': patient.name, 'company': company, 'invoiced': False}
-	)
-	for procedure in procedures:
-		if not procedure.appointment:
-			item, is_billable = frappe.get_cached_value('Clinical Procedure Template', procedure.procedure_template, ['item', 'is_billable'])
-			if procedure.procedure_template and is_billable:
-				clinical_procedures_to_invoice.append({
-					'reference_type': 'Clinical Procedure',
-					'reference_name': procedure.name,
-					'service': item
-				})
-
-		# consumables
-		if procedure.invoice_separately_as_consumables and procedure.consume_stock \
-			and procedure.status == 'Completed' and not procedure.consumption_invoiced:
-
-			service_item = frappe.db.get_single_value('Healthcare Settings', 'clinical_procedure_consumable_item')
-			if not service_item:
-				frappe.throw(_('Please configure Clinical Procedure Consumable Item in {0}').format(
-					frappe.utils.get_link_to_form('Healthcare Settings', 'Healthcare Settings')),
-					title=_('Missing Configuration'))
-
-			clinical_procedures_to_invoice.append({
-				'reference_type': 'Clinical Procedure',
-				'reference_name': procedure.name,
-				'service': service_item,
-				'rate': procedure.consumable_total_amount,
-				'description': procedure.consumption_details
-			})
-
-	procedure_prescriptions = frappe.db.sql(
-		'''
-			SELECT
-				pp.name, pp.procedure
-			FROM
-				`tabPatient Encounter` et, `tabProcedure Prescription` pp
-			WHERE
-				et.patient=%s
-				and pp.parent=et.name
-				and pp.procedure_created=0
-				and pp.invoiced=0
-				and pp.appointment_booked=0
-		''', (patient.name), as_dict=1)
-
-	for prescription in procedure_prescriptions:
-		item, is_billable = frappe.get_cached_value('Clinical Procedure Template', prescription.procedure, ['item', 'is_billable'])
-		if is_billable:
-			clinical_procedures_to_invoice.append({
-				'reference_type': 'Procedure Prescription',
-				'reference_name': prescription.name,
-				'service': item
-			})
-
-	return clinical_procedures_to_invoice
+        clinical_procedures_to_invoice = []
+        procedures = frappe.get_list(
+                'Clinical Procedure',
+                fields='*',
+                filters={'patient': patient.name, 'company': company, 'invoiced': False}
+        )
+        for procedure in procedures:
+                if not procedure.appointment:
+                        item, is_billable = frappe.get_cached_value('Clinical Procedure Template', procedure.procedure_template, ['item', 'is_billable'])
+                        if procedure.procedure_template and is_billable:
+                                clinical_procedures_to_invoice.append({
+                                        'reference_type': 'Clinical Procedure',
+                                        'reference_name': procedure.name,
+                                        'service': item
+                                })
+
+                # consumables
+                if procedure.invoice_separately_as_consumables and procedure.consume_stock \
+                        and procedure.status == 'Completed' and not procedure.consumption_invoiced:
+
+                        service_item = frappe.db.get_single_value('Healthcare Settings', 'clinical_procedure_consumable_item')
+                        if not service_item:
+                                frappe.throw(_('Please configure Clinical Procedure Consumable Item in {0}').format(
+                                        frappe.utils.get_link_to_form('Healthcare Settings', 'Healthcare Settings')),
+                                        title=_('Missing Configuration'))
+
+                        clinical_procedures_to_invoice.append({
+                                'reference_type': 'Clinical Procedure',
+                                'reference_name': procedure.name,
+                                'service': service_item,
+                                'rate': procedure.consumable_total_amount,
+                                'description': procedure.consumption_details
+                        })
+
+        procedure_prescriptions = frappe.db.sql(
+                '''
+                        SELECT
+                                pp.name, pp.procedure
+                        FROM
+                                `tabPatient Encounter` et, `tabProcedure Prescription` pp
+                        WHERE
+                                et.patient=%s
+                                and pp.parent=et.name
+                                and pp.procedure_created=0
+                                and pp.invoiced=0
+                                and pp.appointment_booked=0
+                ''', (patient.name), as_dict=1)
+
+        for prescription in procedure_prescriptions:
+                item, is_billable = frappe.get_cached_value('Clinical Procedure Template', prescription.procedure, ['item', 'is_billable'])
+                if is_billable:
+                        clinical_procedures_to_invoice.append({
+                                'reference_type': 'Procedure Prescription',
+                                'reference_name': prescription.name,
+                                'service': item
+                        })
+
+        return clinical_procedures_to_invoice
 
 
 def get_inpatient_services_to_invoice(patient, company):
-	services_to_invoice = []
-	inpatient_services = frappe.db.sql(
-		'''
-			SELECT
-				io.*
-			FROM
-				`tabInpatient Record` ip, `tabInpatient Occupancy` io
-			WHERE
-				ip.patient=%s
-				and ip.company=%s
-				and io.parent=ip.name
-				and io.left=1
-				and io.invoiced=0
-		''', (patient.name, company), as_dict=1)
-
-	for inpatient_occupancy in inpatient_services:
-		service_unit_type = frappe.db.get_value('Healthcare Service Unit', inpatient_occupancy.service_unit, 'service_unit_type')
-		service_unit_type = frappe.get_cached_doc('Healthcare Service Unit Type', service_unit_type)
-		if service_unit_type and service_unit_type.is_billable:
-			hours_occupied = time_diff_in_hours(inpatient_occupancy.check_out, inpatient_occupancy.check_in)
-			qty = 0.5
-			if hours_occupied > 0:
-				actual_qty = hours_occupied / service_unit_type.no_of_hours
-				floor = math.floor(actual_qty)
-				decimal_part = actual_qty - floor
-				if decimal_part > 0.5:
-					qty = rounded(floor + 1, 1)
-				elif decimal_part < 0.5 and decimal_part > 0:
-					qty = rounded(floor + 0.5, 1)
-				if qty <= 0:
-					qty = 0.5
-			services_to_invoice.append({
-				'reference_type': 'Inpatient Occupancy',
-				'reference_name': inpatient_occupancy.name,
-				'service': service_unit_type.item, 'qty': qty
-			})
-
-	return services_to_invoice
+        services_to_invoice = []
+        inpatient_services = frappe.db.sql(
+                '''
+                        SELECT
+                                io.*
+                        FROM
+                                `tabInpatient Record` ip, `tabInpatient Occupancy` io
+                        WHERE
+                                ip.patient=%s
+                                and ip.company=%s
+                                and io.parent=ip.name
+                                and io.left=1
+                                and io.invoiced=0
+                ''', (patient.name, company), as_dict=1)
+
+        for inpatient_occupancy in inpatient_services:
+                service_unit_type = frappe.db.get_value('Healthcare Service Unit', inpatient_occupancy.service_unit, 'service_unit_type')
+                service_unit_type = frappe.get_cached_doc('Healthcare Service Unit Type', service_unit_type)
+                if service_unit_type and service_unit_type.is_billable:
+                        hours_occupied = time_diff_in_hours(inpatient_occupancy.check_out, inpatient_occupancy.check_in)
+                        qty = 0.5
+                        if hours_occupied > 0:
+                                actual_qty = hours_occupied / service_unit_type.no_of_hours
+                                floor = math.floor(actual_qty)
+                                decimal_part = actual_qty - floor
+                                if decimal_part > 0.5:
+                                        qty = rounded(floor + 1, 1)
+                                elif decimal_part < 0.5 and decimal_part > 0:
+                                        qty = rounded(floor + 0.5, 1)
+                                if qty <= 0:
+                                        qty = 0.5
+                        services_to_invoice.append({
+                                'reference_type': 'Inpatient Occupancy',
+                                'reference_name': inpatient_occupancy.name,
+                                'service': service_unit_type.item, 'qty': qty
+                        })
+
+        return services_to_invoice
 
 
 def get_therapy_plans_to_invoice(patient, company):
-	therapy_plans_to_invoice = []
-	therapy_plans = frappe.get_list(
-		'Therapy Plan',
-		fields=['therapy_plan_template', 'name'],
-		filters={
-			'patient': patient.name,
-			'invoiced': 0,
-			'company': company,
-			'therapy_plan_template': ('!=', '')
-		}
-	)
-	for plan in therapy_plans:
-		therapy_plans_to_invoice.append({
-			'reference_type': 'Therapy Plan',
-			'reference_name': plan.name,
-			'service': frappe.db.get_value('Therapy Plan Template', plan.therapy_plan_template, 'linked_item')
-		})
-
-	return therapy_plans_to_invoice
+        therapy_plans_to_invoice = []
+        therapy_plans = frappe.get_list(
+                'Therapy Plan',
+                fields=['therapy_plan_template', 'name'],
+                filters={
+                        'patient': patient.name,
+                        'invoiced': 0,
+                        'company': company,
+                        'therapy_plan_template': ('!=', '')
+                }
+        )
+        for plan in therapy_plans:
+                therapy_plans_to_invoice.append({
+                        'reference_type': 'Therapy Plan',
+                        'reference_name': plan.name,
+                        'service': frappe.db.get_value('Therapy Plan Template', plan.therapy_plan_template, 'linked_item')
+                })
+
+        return therapy_plans_to_invoice
 
 
 def get_therapy_sessions_to_invoice(patient, company):
-	therapy_sessions_to_invoice = []
-	therapy_plans = frappe.db.get_all('Therapy Plan', {'therapy_plan_template': ('!=', '')})
-	therapy_plans_created_from_template = []
-	for entry in therapy_plans:
-		therapy_plans_created_from_template.append(entry.name)
-
-	therapy_sessions = frappe.get_list(
-		'Therapy Session',
-		fields='*',
-		filters={
-			'patient': patient.name,
-			'invoiced': 0,
-			'company': company,
-			'therapy_plan': ('not in', therapy_plans_created_from_template)
-		}
-	)
-	for therapy in therapy_sessions:
-		if not therapy.appointment:
-			if therapy.therapy_type and frappe.db.get_value('Therapy Type', therapy.therapy_type, 'is_billable'):
-				therapy_sessions_to_invoice.append({
-					'reference_type': 'Therapy Session',
-					'reference_name': therapy.name,
-					'service': frappe.db.get_value('Therapy Type', therapy.therapy_type, 'item')
-				})
-
-	return therapy_sessions_to_invoice
+        therapy_sessions_to_invoice = []
+        therapy_plans = frappe.db.get_all('Therapy Plan', {'therapy_plan_template': ('!=', '')})
+        therapy_plans_created_from_template = []
+        for entry in therapy_plans:
+                therapy_plans_created_from_template.append(entry.name)
+
+        therapy_sessions = frappe.get_list(
+                'Therapy Session',
+                fields='*',
+                filters={
+                        'patient': patient.name,
+                        'invoiced': 0,
+                        'company': company,
+                        'therapy_plan': ('not in', therapy_plans_created_from_template)
+                }
+        )
+        for therapy in therapy_sessions:
+                if not therapy.appointment:
+                        if therapy.therapy_type and frappe.db.get_value('Therapy Type', therapy.therapy_type, 'is_billable'):
+                                therapy_sessions_to_invoice.append({
+                                        'reference_type': 'Therapy Session',
+                                        'reference_name': therapy.name,
+                                        'service': frappe.db.get_value('Therapy Type', therapy.therapy_type, 'item')
+                                })
+
+        return therapy_sessions_to_invoice
 
 @frappe.whitelist()
 def get_service_item_and_practitioner_charge(doc):
-	if isinstance(doc, str):
-		doc = json.loads(doc)
-		doc = frappe.get_doc(doc)
-
-	service_item = None
-	practitioner_charge = None
-	department = doc.medical_department if doc.doctype == 'Patient Encounter' else doc.department
-
-	is_inpatient = doc.inpatient_record
-
-	if doc.get('appointment_type'):
-		service_item, practitioner_charge = get_appointment_type_service_item(doc.appointment_type, department, is_inpatient)
-
-	if not service_item and not practitioner_charge:
-		service_item, practitioner_charge = get_practitioner_service_item(doc.practitioner, is_inpatient)
-		if not service_item:
-			service_item = get_healthcare_service_item(is_inpatient)
-
-	if not service_item:
-		throw_config_service_item(is_inpatient)
-
-	if not practitioner_charge:
-		throw_config_practitioner_charge(is_inpatient, doc.practitioner)
-
-	return {'service_item': service_item, 'practitioner_charge': practitioner_charge}
+        if isinstance(doc, str):
+                doc = json.loads(doc)
+                doc = frappe.get_doc(doc)
+
+        service_item = None
+        practitioner_charge = None
+        department = doc.medical_department if doc.doctype == 'Patient Encounter' else doc.department
+
+        is_inpatient = doc.inpatient_record
+
+        if doc.get('appointment_type'):
+                service_item, practitioner_charge = get_appointment_type_service_item(doc.appointment_type, department, is_inpatient)
+
+        if not service_item and not practitioner_charge:
+                service_item, practitioner_charge = get_practitioner_service_item(doc.practitioner, is_inpatient)
+                if not service_item:
+                        service_item = get_healthcare_service_item(is_inpatient)
+
+        if not service_item:
+                throw_config_service_item(is_inpatient)
+
+        if not practitioner_charge:
+                throw_config_practitioner_charge(is_inpatient, doc.practitioner)
+
+        return {'service_item': service_item, 'practitioner_charge': practitioner_charge}
 
 
 def get_appointment_type_service_item(appointment_type, department, is_inpatient):
-	from healthcare.healthcare.doctype.appointment_type.appointment_type import (
-		get_service_item_based_on_department,
-	)
-
-	item_list = get_service_item_based_on_department(appointment_type, department)
-	service_item = None
-	practitioner_charge = None
-
-	if item_list:
-		if is_inpatient:
-			service_item = item_list.get('inpatient_visit_charge_item')
-			practitioner_charge = item_list.get('inpatient_visit_charge')
-		else:
-			service_item = item_list.get('op_consulting_charge_item')
-			practitioner_charge = item_list.get('op_consulting_charge')
-
-	return service_item, practitioner_charge
+        from healthcare.healthcare.doctype.appointment_type.appointment_type import (
+                get_service_item_based_on_department,
+        )
+
+        item_list = get_service_item_based_on_department(appointment_type, department)
+        service_item = None
+        practitioner_charge = None
+
+        if item_list:
+                if is_inpatient:
+                        service_item = item_list.get('inpatient_visit_charge_item')
+                        practitioner_charge = item_list.get('inpatient_visit_charge')
+                else:
+                        service_item = item_list.get('op_consulting_charge_item')
+                        practitioner_charge = item_list.get('op_consulting_charge')
+
+        return service_item, practitioner_charge
 
 
 def throw_config_service_item(is_inpatient):
-	service_item_label = _('Out Patient Consulting Charge Item')
-	if is_inpatient:
-		service_item_label = _('Inpatient Visit Charge Item')
-
-	msg = _(('Please Configure {0} in ').format(service_item_label) \
-		+ '''<b><a href='/app/Form/Healthcare Settings'>Healthcare Settings</a></b>''')
-	frappe.throw(msg, title=_('Missing Configuration'))
+        service_item_label = _('Out Patient Consulting Charge Item')
+        if is_inpatient:
+                service_item_label = _('Inpatient Visit Charge Item')
+
+        msg = _(('Please Configure {0} in ').format(service_item_label) \
+                + '''<b><a href='/app/Form/Healthcare Settings'>Healthcare Settings</a></b>''')
+        frappe.throw(msg, title=_('Missing Configuration'))
 
 
 def throw_config_practitioner_charge(is_inpatient, practitioner):
-	charge_name = _('OP Consulting Charge')
-	if is_inpatient:
-		charge_name = _('Inpatient Visit Charge')
-
-	msg = _(('Please Configure {0} for Healthcare Practitioner').format(charge_name) \
-		+ ''' <b><a href='/app/Form/Healthcare Practitioner/{0}'>{0}</a></b>'''.format(practitioner))
-	frappe.throw(msg, title=_('Missing Configuration'))
+        charge_name = _('OP Consulting Charge')
+        if is_inpatient:
+                charge_name = _('Inpatient Visit Charge')
+
+        msg = _(('Please Configure {0} for Healthcare Practitioner').format(charge_name) \
+                + ''' <b><a href='/app/Form/Healthcare Practitioner/{0}'>{0}</a></b>'''.format(practitioner))
+        frappe.throw(msg, title=_('Missing Configuration'))
 
 
 def get_practitioner_service_item(practitioner, is_inpatient):
-	service_item = None
-	practitioner_charge = None
-
-	if is_inpatient:
-		service_item, practitioner_charge = frappe.db.get_value('Healthcare Practitioner', practitioner, ['inpatient_visit_charge_item', 'inpatient_visit_charge'])
-	else:
-		service_item, practitioner_charge = frappe.db.get_value('Healthcare Practitioner', practitioner, ['op_consulting_charge_item', 'op_consulting_charge'])
-
-	return service_item, practitioner_charge
+        service_item = None
+        practitioner_charge = None
+
+        if is_inpatient:
+                service_item, practitioner_charge = frappe.db.get_value('Healthcare Practitioner', practitioner, ['inpatient_visit_charge_item', 'inpatient_visit_charge'])
+        else:
+                service_item, practitioner_charge = frappe.db.get_value('Healthcare Practitioner', practitioner, ['op_consulting_charge_item', 'op_consulting_charge'])
+
+        return service_item, practitioner_charge
 
 
 def get_healthcare_service_item(is_inpatient):
-	service_item = None
-
-	if is_inpatient:
-		service_item = frappe.db.get_single_value('Healthcare Settings', 'inpatient_visit_charge_item')
-	else:
-		service_item = frappe.db.get_single_value('Healthcare Settings', 'op_consulting_charge_item')
-
-	return service_item
+        service_item = None
+
+        if is_inpatient:
+                service_item = frappe.db.get_single_value('Healthcare Settings', 'inpatient_visit_charge_item')
+        else:
+                service_item = frappe.db.get_single_value('Healthcare Settings', 'op_consulting_charge_item')
+
+        return service_item
 
 
 def get_practitioner_charge(practitioner, is_inpatient):
-	if is_inpatient:
-		practitioner_charge = frappe.db.get_value('Healthcare Practitioner', practitioner, 'inpatient_visit_charge')
-	else:
-		practitioner_charge = frappe.db.get_value('Healthcare Practitioner', practitioner, 'op_consulting_charge')
-	if practitioner_charge:
-		return practitioner_charge
-	return False
+        if is_inpatient:
+                practitioner_charge = frappe.db.get_value('Healthcare Practitioner', practitioner, 'inpatient_visit_charge')
+        else:
+                practitioner_charge = frappe.db.get_value('Healthcare Practitioner', practitioner, 'op_consulting_charge')
+        if practitioner_charge:
+                return practitioner_charge
+        return False
 
 
 def manage_invoice_submit_cancel(doc, method):
-	if doc.items:
-		for item in doc.items:
-			if item.get('reference_dt') and item.get('reference_dn'):
-				if frappe.get_meta(item.reference_dt).has_field('invoiced'):
-					set_invoiced(item, method, doc.name)
-
-	if method=='on_submit' and frappe.db.get_single_value('Healthcare Settings', 'create_lab_test_on_si_submit'):
-		create_multiple('Sales Invoice', doc.name)
+        if doc.items:
+                for item in doc.items:
+                        if item.get('reference_dt') and item.get('reference_dn'):
+                                if frappe.get_meta(item.reference_dt).has_field('invoiced'):
+                                        set_invoiced(item, method, doc.name)
+
+        if method=='on_submit' and frappe.db.get_single_value('Healthcare Settings', 'create_lab_test_on_si_submit'):
+                create_multiple('Sales Invoice', doc.name)
 
 
 def set_invoiced(item, method, ref_invoice=None):
-	invoiced = False
-	if method=='on_submit':
-		validate_invoiced_on_submit(item)
-		invoiced = True
-
-	if item.reference_dt == 'Clinical Procedure':
-		service_item = frappe.db.get_single_value('Healthcare Settings', 'clinical_procedure_consumable_item')
-		if service_item == item.item_code:
-			frappe.db.set_value(item.reference_dt, item.reference_dn, 'consumption_invoiced', invoiced)
-		else:
-			frappe.db.set_value(item.reference_dt, item.reference_dn, 'invoiced', invoiced)
-	else:
-		frappe.db.set_value(item.reference_dt, item.reference_dn, 'invoiced', invoiced)
-
-	if item.reference_dt == 'Patient Appointment':
-		if frappe.db.get_value('Patient Appointment', item.reference_dn, 'procedure_template'):
-			dt_from_appointment = 'Clinical Procedure'
-		else:
-			dt_from_appointment = 'Patient Encounter'
-		manage_doc_for_appointment(dt_from_appointment, item.reference_dn, invoiced)
-
-	elif item.reference_dt == 'Lab Prescription':
-		manage_prescriptions(invoiced, item.reference_dt, item.reference_dn, 'Lab Test', 'lab_test_created')
-
-	elif item.reference_dt == 'Procedure Prescription':
-		manage_prescriptions(invoiced, item.reference_dt, item.reference_dn, 'Clinical Procedure', 'procedure_created')
+        invoiced = False
+        if method=='on_submit':
+                validate_invoiced_on_submit(item)
+                invoiced = True
+
+        if item.reference_dt == 'Clinical Procedure':
+                service_item = frappe.db.get_single_value('Healthcare Settings', 'clinical_procedure_consumable_item')
+                if service_item == item.item_code:
+                        frappe.db.set_value(item.reference_dt, item.reference_dn, 'consumption_invoiced', invoiced)
+                else:
+                        frappe.db.set_value(item.reference_dt, item.reference_dn, 'invoiced', invoiced)
+        else:
+                frappe.db.set_value(item.reference_dt, item.reference_dn, 'invoiced', invoiced)
+
+        if item.reference_dt == 'Patient Appointment':
+                if frappe.db.get_value('Patient Appointment', item.reference_dn, 'procedure_template'):
+                        dt_from_appointment = 'Clinical Procedure'
+                else:
+                        dt_from_appointment = 'Patient Encounter'
+                manage_doc_for_appointment(dt_from_appointment, item.reference_dn, invoiced)
+
+        elif item.reference_dt == 'Lab Prescription':
+                manage_prescriptions(invoiced, item.reference_dt, item.reference_dn, 'Lab Test', 'lab_test_created')
+
+        elif item.reference_dt == 'Procedure Prescription':
+                manage_prescriptions(invoiced, item.reference_dt, item.reference_dn, 'Clinical Procedure', 'procedure_created')
 
 
 def validate_invoiced_on_submit(item):
-	if item.reference_dt == 'Clinical Procedure' and \
-		frappe.db.get_single_value('Healthcare Settings', 'clinical_procedure_consumable_item') == item.item_code:
-		is_invoiced = frappe.db.get_value(item.reference_dt, item.reference_dn, 'consumption_invoiced')
-	else:
-		is_invoiced = frappe.db.get_value(item.reference_dt, item.reference_dn, 'invoiced')
-	if is_invoiced:
-		frappe.throw(_('The item referenced by {0} - {1} is already invoiced').format(
-			item.reference_dt, item.reference_dn))
+        if item.reference_dt == 'Clinical Procedure' and \
+                frappe.db.get_single_value('Healthcare Settings', 'clinical_procedure_consumable_item') == item.item_code:
+                is_invoiced = frappe.db.get_value(item.reference_dt, item.reference_dn, 'consumption_invoiced')
+        else:
+                is_invoiced = frappe.db.get_value(item.reference_dt, item.reference_dn, 'invoiced')
+        if is_invoiced:
+                frappe.throw(_('The item referenced by {0} - {1} is already invoiced').format(
+                        item.reference_dt, item.reference_dn))
 
 
 def manage_prescriptions(invoiced, ref_dt, ref_dn, dt, created_check_field):
-	created = frappe.db.get_value(ref_dt, ref_dn, created_check_field)
-	if created:
-		# Fetch the doc created for the prescription
-		doc_created = frappe.db.get_value(dt, {'prescription': ref_dn})
-		frappe.db.set_value(dt, doc_created, 'invoiced', invoiced)
+        created = frappe.db.get_value(ref_dt, ref_dn, created_check_field)
+        if created:
+                # Fetch the doc created for the prescription
+                doc_created = frappe.db.get_value(dt, {'prescription': ref_dn})
+                frappe.db.set_value(dt, doc_created, 'invoiced', invoiced)
 
 
 def check_fee_validity(appointment):
-	if not frappe.db.get_single_value('Healthcare Settings', 'enable_free_follow_ups'):
-		return
-
-	validity = frappe.db.exists('Fee Validity', {
-		'practitioner': appointment.practitioner,
-		'patient': appointment.patient,
-		'valid_till': ('>=', appointment.appointment_date)
-	})
-	if not validity:
-		return
-
-	validity = frappe.get_doc('Fee Validity', validity)
-	return validity
+        if not frappe.db.get_single_value('Healthcare Settings', 'enable_free_follow_ups'):
+                return
+
+        validity = frappe.db.exists('Fee Validity', {
+                'practitioner': appointment.practitioner,
+                'patient': appointment.patient,
+                'valid_till': ('>=', appointment.appointment_date)
+        })
+        if not validity:
+                return
+
+        validity = frappe.get_doc('Fee Validity', validity)
+        return validity
 
 
 def manage_fee_validity(appointment):
-	fee_validity = check_fee_validity(appointment)
-
-	if fee_validity:
-		if appointment.status == 'Cancelled' and fee_validity.visited > 0:
-			fee_validity.visited -= 1
-			frappe.db.delete('Fee Validity Reference', {'appointment': appointment.name})
-		elif fee_validity.status == 'Completed':
-			return
-		else:
-			fee_validity.visited += 1
-			fee_validity.append('ref_appointments', {
-				'appointment': appointment.name
-			})
-		fee_validity.save(ignore_permissions=True)
-	else:
-		fee_validity = create_fee_validity(appointment)
-	return fee_validity
+        fee_validity = check_fee_validity(appointment)
+
+        if fee_validity:
+                if appointment.status == 'Cancelled' and fee_validity.visited > 0:
+                        fee_validity.visited -= 1
+                        frappe.db.delete('Fee Validity Reference', {'appointment': appointment.name})
+                elif fee_validity.status == 'Completed':
+                        return
+                else:
+                        fee_validity.visited += 1
+                        fee_validity.append('ref_appointments', {
+                                'appointment': appointment.name
+                        })
+                fee_validity.save(ignore_permissions=True)
+        else:
+                fee_validity = create_fee_validity(appointment)
+        return fee_validity
 
 
 def manage_doc_for_appointment(dt_from_appointment, appointment, invoiced):
-	dn_from_appointment = frappe.db.get_value(
-		dt_from_appointment,
-		filters={'appointment': appointment}
-	)
-	if dn_from_appointment:
-		frappe.db.set_value(dt_from_appointment, dn_from_appointment, 'invoiced', invoiced)
+        dn_from_appointment = frappe.db.get_value(
+                dt_from_appointment,
+                filters={'appointment': appointment}
+        )
+        if dn_from_appointment:
+                frappe.db.set_value(dt_from_appointment, dn_from_appointment, 'invoiced', invoiced)
 
 
 @frappe.whitelist()
 def get_drugs_to_invoice(encounter):
-	encounter = frappe.get_doc('Patient Encounter', encounter)
-	if encounter:
-		patient = frappe.get_doc('Patient', encounter.patient)
-		if patient:
-			if patient.customer:
-				items_to_invoice = []
-				for drug_line in encounter.drug_prescription:
-					if drug_line.drug_code:
-						qty = 1
-						if frappe.db.get_value('Item', drug_line.drug_code, 'stock_uom') == 'Nos':
-							qty = drug_line.get_quantity()
-
-						description = ''
-						if drug_line.dosage and drug_line.period:
-							description = _('{0} for {1}').format(drug_line.dosage, drug_line.period)
-
-						items_to_invoice.append({
-							'drug_code': drug_line.drug_code,
-							'quantity': qty,
-							'description': description
-						})
-				return items_to_invoice
-			else:
-				validate_customer_created(patient)
+        encounter = frappe.get_doc('Patient Encounter', encounter)
+        if encounter:
+                patient = frappe.get_doc('Patient', encounter.patient)
+                if patient:
+                        if patient.customer:
+                                items_to_invoice = []
+                                for drug_line in encounter.drug_prescription:
+                                        if drug_line.drug_code:
+                                                qty = 1
+                                                if frappe.db.get_value('Item', drug_line.drug_code, 'stock_uom') == 'Nos':
+                                                        qty = drug_line.get_quantity()
+
+                                                description = ''
+                                                if drug_line.dosage and drug_line.period:
+                                                        description = _('{0} for {1}').format(drug_line.dosage, drug_line.period)
+
+                                                items_to_invoice.append({
+                                                        'drug_code': drug_line.drug_code,
+                                                        'quantity': qty,
+                                                        'description': description
+                                                })
+                                return items_to_invoice
+                        else:
+                                validate_customer_created(patient)
 
 
 @frappe.whitelist()
 def get_children(doctype, parent=None, company=None, is_root=False):
-	parent_fieldname = 'parent_' + doctype.lower().replace(' ', '_')
-	fields = [
-		'name as value',
-		'is_group as expandable',
-		'lft',
-		'rgt'
-	]
-
-	filters = [["ifnull(`{0}`,'')".format(parent_fieldname),
-		'=', '' if is_root else parent]]
-
-	if is_root:
-		fields += ['service_unit_type'] if doctype == 'Healthcare Service Unit' else []
-		filters.append(['company', '=', company])
-	else:
-		fields += ['service_unit_type', 'allow_appointments', 'inpatient_occupancy',
-			'occupancy_status'] if doctype == 'Healthcare Service Unit' else []
-		fields += [parent_fieldname + ' as parent']
-
-	service_units = frappe.get_list(doctype, fields=fields, filters=filters)
-	for each in service_units:
-		if each['expandable'] == 1:  # group node
-			available_count = frappe.db.count('Healthcare Service Unit',  filters={
-				'parent_healthcare_service_unit': each['value'],
-				'inpatient_occupancy': 1})
-
-			if available_count > 0:
-				occupied_count = frappe.db.count('Healthcare Service Unit',  {
-					'parent_healthcare_service_unit': each['value'],
-					'inpatient_occupancy': 1,
-					'occupancy_status': 'Occupied'})
-				# set occupancy status of group node
-				each['occupied_of_available'] = str(
-					occupied_count) + ' Occupied of ' + str(available_count)
-
-	return service_units
+        parent_fieldname = 'parent_' + doctype.lower().replace(' ', '_')
+        fields = [
+                'name as value',
+                'is_group as expandable',
+                'lft',
+                'rgt'
+        ]
+
+        filters = [["ifnull(`{0}`,'')".format(parent_fieldname),
+                '=', '' if is_root else parent]]
+
+        if is_root:
+                fields += ['service_unit_type'] if doctype == 'Healthcare Service Unit' else []
+                filters.append(['company', '=', company])
+        else:
+                fields += ['service_unit_type', 'allow_appointments', 'inpatient_occupancy',
+                        'occupancy_status'] if doctype == 'Healthcare Service Unit' else []
+                fields += [parent_fieldname + ' as parent']
+
+        service_units = frappe.get_list(doctype, fields=fields, filters=filters)
+        for each in service_units:
+                if each['expandable'] == 1:  # group node
+                        available_count = frappe.db.count('Healthcare Service Unit',  filters={
+                                'parent_healthcare_service_unit': each['value'],
+                                'inpatient_occupancy': 1})
+
+                        if available_count > 0:
+                                occupied_count = frappe.db.count('Healthcare Service Unit',  {
+                                        'parent_healthcare_service_unit': each['value'],
+                                        'inpatient_occupancy': 1,
+                                        'occupancy_status': 'Occupied'})
+                                # set occupancy status of group node
+                                each['occupied_of_available'] = str(
+                                        occupied_count) + ' Occupied of ' + str(available_count)
+
+        return service_units
 
 
 @frappe.whitelist()
 def get_patient_vitals(patient, from_date=None, to_date=None):
-	if not patient: return
-
-	vitals = frappe.db.get_all('Vital Signs', filters={
-			'docstatus': 1,
-			'patient': patient
-		}, order_by='signs_date, signs_time', fields=['*'])
-
-	if len(vitals):
-		return vitals
-	return False
+        if not patient: return
+
+        vitals = frappe.db.get_all('Vital Signs', filters={
+                        'docstatus': 1,
+                        'patient': patient
+                }, order_by='signs_date, signs_time', fields=['*'])
+
+        if len(vitals):
+                return vitals
+        return False
 
 
 @frappe.whitelist()
 def render_docs_as_html(docs):
-	# docs key value pair {doctype: docname}
-	docs_html = "<div class='col-md-12 col-sm-12 text-muted'>"
-	for doc in docs:
-		docs_html += render_doc_as_html(doc['doctype'], doc['docname'])['html'] + '<br/>'
-		return {'html': docs_html}
+        # docs key value pair {doctype: docname}
+        docs_html = "<div class='col-md-12 col-sm-12 text-muted'>"
+        for doc in docs:
+                docs_html += render_doc_as_html(doc['doctype'], doc['docname'])['html'] + '<br/>'
+                return {'html': docs_html}
 
 
 @frappe.whitelist()
 def render_doc_as_html(doctype, docname, exclude_fields = []):
-	"""
-		Render document as HTML
-	"""
-
-	doc = frappe.get_doc(doctype, docname)
-	meta = frappe.get_meta(doctype)
-	doc_html = section_html = section_label = html = ""
-	sec_on = has_data = False
-	col_on = 0
-
-	for df in meta.fields:
-		# on section break append previous section and html to doc html
-		if df.fieldtype == "Section Break":
-			if has_data and col_on and sec_on:
-				doc_html += section_html + html + "</div>"
-
-			elif has_data and not col_on and sec_on:
-				doc_html += """
-					<br>
-					<div class='row'>
-						<div class='col-md-12 col-sm-12'>
-							<b>{0}</b>
-						</div>
-					</div>
-					<div class='row'>
-						<div class='col-md-12 col-sm-12'>
-							{1} {2}
-						</div>
-					</div>
-				""".format(section_label, section_html, html)
-
-			# close divs for columns
-			while col_on:
-				doc_html += "</div>"
-				col_on -= 1
-
-			sec_on = True
-			has_data = False
-			col_on = 0
-			section_html = html = ""
-
-			if df.label:
-				section_label = df.label
-			continue
-
-		# on column break append html to section html or doc html
-		if df.fieldtype == "Column Break":
-			if sec_on and not col_on and has_data:
-				section_html += """
-					<br>
-					<div class='row'>
-						<div class='col-md-12 col-sm-12'>
-							<b>{0}</b>
-						</div>
-					</div>
-					<div class='row'>
-						<div class='col-md-4 col-sm-4'>
-							{1}
-						</div>
-				""".format(section_label, html)
-			elif col_on == 1 and has_data:
-				section_html += "<div class='col-md-4 col-sm-4'>" + html + "</div>"
-			elif col_on > 1 and has_data:
-				doc_html += "<div class='col-md-4 col-sm-4'>" + html + "</div>"
-			else:
-				doc_html += """
-					<div class='row'>
-						<div class='col-md-12 col-sm-12'>
-							{0}
-						</div>
-					</div>
-				""".format(html)
-
-			html = ""
-			col_on += 1
-
-			if df.label:
-				html += "<br>" + df.label
-			continue
-
-		# on table iterate through items and create table
-		# based on the in_list_view property
-		# append to section html or doc html
-		if df.fieldtype == "Table":
-			items = doc.get(df.fieldname)
-			if not items:
-				continue
-			child_meta = frappe.get_meta(df.options)
-
-			if not has_data:
-				has_data = True
-			table_head = table_row = ""
-			create_head = True
-
-			for item in items:
-				table_row += "<tr>"
-				for cdf in child_meta.fields:
-					if cdf.in_list_view:
-						if create_head:
-							table_head += "<th class='text-muted'>" + cdf.label + "</th>"
-						if item.get(cdf.fieldname):
-							table_row += "<td>" + cstr(item.get(cdf.fieldname)) + "</td>"
-						else:
-							table_row += "<td></td>"
-
-				create_head = False
-				table_row += "</tr>"
-
-			if sec_on:
-				section_html += """
-					<table class='table table-condensed bordered'>
-						{0} {1}
-					</table>
-				""".format(table_head, table_row)
-			else:
-				html += """
-					<table class='table table-condensed table-bordered'>
-						{0} {1}
-					</table>
-				""".format(table_head, table_row)
-			continue
-
-		# on any other field type add label and value to html
-		if not df.hidden and not df.print_hide and doc.get(df.fieldname) and df.fieldname not in exclude_fields:
-			formatted_value = format_value(doc.get(df.fieldname), meta.get_field(df.fieldname), doc)
-			html += "<br>{0} : {1}".format(df.label or df.fieldname, formatted_value)
-
-			if not has_data : has_data = True
-
-	if sec_on and col_on and has_data:
-		doc_html += section_html + html + "</div></div>"
-	elif sec_on and not col_on and has_data:
-		doc_html += """
-			<div class='col-md-12 col-sm-12'>
-				<div class='col-md-12 col-sm-12'>
-					{0} {1}
-				</div>
-			</div>
-		""".format(section_html, html)
-
-	return {"html": doc_html}
+        """
+                Render document as HTML
+        """
+
+        doc = frappe.get_doc(doctype, docname)
+        meta = frappe.get_meta(doctype)
+        doc_html = section_html = section_label = html = ""
+        sec_on = has_data = False
+        col_on = 0
+
+        for df in meta.fields:
+                # on section break append previous section and html to doc html
+                if df.fieldtype == "Section Break":
+                        if has_data and col_on and sec_on:
+                                doc_html += section_html + html + "</div>"
+
+                        elif has_data and not col_on and sec_on:
+                                doc_html += """
+                                        <br>
+                                        <div class='row'>
+                                                <div class='col-md-12 col-sm-12'>
+                                                        <b>{0}</b>
+                                                </div>
+                                        </div>
+                                        <div class='row'>
+                                                <div class='col-md-12 col-sm-12'>
+                                                        {1} {2}
+                                                </div>
+                                        </div>
+                                """.format(section_label, section_html, html)
+
+                        # close divs for columns
+                        while col_on:
+                                doc_html += "</div>"
+                                col_on -= 1
+
+                        sec_on = True
+                        has_data = False
+                        col_on = 0
+                        section_html = html = ""
+
+                        if df.label:
+                                section_label = df.label
+                        continue
+
+                # on column break append html to section html or doc html
+                if df.fieldtype == "Column Break":
+                        if sec_on and not col_on and has_data:
+                                section_html += """
+                                        <br>
+                                        <div class='row'>
+                                                <div class='col-md-12 col-sm-12'>
+                                                        <b>{0}</b>
+                                                </div>
+                                        </div>
+                                        <div class='row'>
+                                                <div class='col-md-4 col-sm-4'>
+                                                        {1}
+                                                </div>
+                                """.format(section_label, html)
+                        elif col_on == 1 and has_data:
+                                section_html += "<div class='col-md-4 col-sm-4'>" + html + "</div>"
+                        elif col_on > 1 and has_data:
+                                doc_html += "<div class='col-md-4 col-sm-4'>" + html + "</div>"
+                        else:
+                                doc_html += """
+                                        <div class='row'>
+                                                <div class='col-md-12 col-sm-12'>
+                                                        {0}
+                                                </div>
+                                        </div>
+                                """.format(html)
+
+                        html = ""
+                        col_on += 1
+
+                        if df.label:
+                                html += "<br>" + df.label
+                        continue
+
+                # on table iterate through items and create table
+                # based on the in_list_view property
+                # append to section html or doc html
+                if df.fieldtype == "Table":
+                        items = doc.get(df.fieldname)
+                        if not items:
+                                continue
+                        child_meta = frappe.get_meta(df.options)
+
+                        if not has_data:
+                                has_data = True
+                        table_head = table_row = ""
+                        create_head = True
+
+                        for item in items:
+                                table_row += "<tr>"
+                                for cdf in child_meta.fields:
+                                        if cdf.in_list_view:
+                                                if create_head:
+                                                        table_head += "<th class='text-muted'>" + cdf.label + "</th>"
+                                                if item.get(cdf.fieldname):
+                                                        table_row += "<td>" + cstr(item.get(cdf.fieldname)) + "</td>"
+                                                else:
+                                                        table_row += "<td></td>"
+
+                                create_head = False
+                                table_row += "</tr>"
+
+                        if sec_on:
+                                section_html += """
+                                        <table class='table table-condensed bordered'>
+                                                {0} {1}
+                                        </table>
+                                """.format(table_head, table_row)
+                        else:
+                                html += """
+                                        <table class='table table-condensed table-bordered'>
+                                                {0} {1}
+                                        </table>
+                                """.format(table_head, table_row)
+                        continue
+
+                # on any other field type add label and value to html
+                if not df.hidden and not df.print_hide and doc.get(df.fieldname) and df.fieldname not in exclude_fields:
+                        formatted_value = format_value(doc.get(df.fieldname), meta.get_field(df.fieldname), doc)
+                        html += "<br>{0} : {1}".format(df.label or df.fieldname, formatted_value)
+
+                        if not has_data : has_data = True
+
+        if sec_on and col_on and has_data:
+                doc_html += section_html + html + "</div></div>"
+        elif sec_on and not col_on and has_data:
+                doc_html += """
+                        <div class='col-md-12 col-sm-12'>
+                                <div class='col-md-12 col-sm-12'>
+                                        {0} {1}
+                                </div>
+                        </div>
+                """.format(section_html, html)
+
+        return {"html": doc_html}
 
 
 def update_address_links(address, method):
-	'''
-	Hook validate Address
-	If Patient is linked in Address, also link the associated Customer
-	'''
-	if 'Healthcare' not in frappe.get_active_domains():
-		return
-
-	patient_links = list(filter(lambda link: link.get('link_doctype') == 'Patient', address.links))
-
-	for link in patient_links:
-		customer = frappe.db.get_value('Patient', link.get('link_name'), 'customer')
-		if customer and not address.has_link('Customer', customer):
-			address.append('links', dict(link_doctype = 'Customer', link_name = customer))
+        '''
+        Hook validate Address
+        If Patient is linked in Address, also link the associated Customer
+        '''
+        if 'Healthcare' not in frappe.get_active_domains():
+                return
+
+        patient_links = list(filter(lambda link: link.get('link_doctype') == 'Patient', address.links))
+
+        for link in patient_links:
+                customer = frappe.db.get_value('Patient', link.get('link_name'), 'customer')
+                if customer and not address.has_link('Customer', customer):
+                        address.append('links', dict(link_doctype = 'Customer', link_name = customer))
 
 
 def update_patient_email_and_phone_numbers(contact, method):
-	'''
-	Hook validate Contact
-	Update linked Patients' primary mobile and phone numbers
-	'''
-	if 'Healthcare' not in frappe.get_active_domains() or contact.flags.skip_patient_update:
-		return
-
-	if contact.is_primary_contact and (contact.email_id or contact.mobile_no or contact.phone):
-		patient_links = list(filter(lambda link: link.get('link_doctype') == 'Patient', contact.links))
-
-		for link in patient_links:
-			contact_details = frappe.db.get_value('Patient', link.get('link_name'), ['email', 'mobile', 'phone'], as_dict=1)
-			if contact.email_id and contact.email_id != contact_details.get('email'):
-				frappe.db.set_value('Patient', link.get('link_name'), 'email', contact.email_id)
-			if contact.mobile_no and contact.mobile_no != contact_details.get('mobile'):
-				frappe.db.set_value('Patient', link.get('link_name'), 'mobile', contact.mobile_no)
-			if contact.phone and contact.phone != contact_details.get('phone'):
-				frappe.db.set_value('Patient', link.get('link_name'), 'phone', contact.phone)
+        '''
+        Hook validate Contact
+        Update linked Patients' primary mobile and phone numbers
+        '''
+        if 'Healthcare' not in frappe.get_active_domains() or contact.flags.skip_patient_update:
+                return
+
+        if contact.is_primary_contact and (contact.email_id or contact.mobile_no or contact.phone):
+                patient_links = list(filter(lambda link: link.get('link_doctype') == 'Patient', contact.links))
+
+                for link in patient_links:
+                        contact_details = frappe.db.get_value('Patient', link.get('link_name'), ['email', 'mobile', 'phone'], as_dict=1)
+                        if contact.email_id and contact.email_id != contact_details.get('email'):
+                                frappe.db.set_value('Patient', link.get('link_name'), 'email', contact.email_id)
+                        if contact.mobile_no and contact.mobile_no != contact_details.get('mobile'):
+                                frappe.db.set_value('Patient', link.get('link_name'), 'mobile', contact.mobile_no)
+                        if contact.phone and contact.phone != contact_details.get('phone'):
+                                frappe.db.set_value('Patient', link.get('link_name'), 'phone', contact.phone)
 
 
 def before_tests():
-	# complete setup if missing
-	from frappe.desk.page.setup_wizard.setup_wizard import setup_complete
-	if not frappe.get_list("Company"):
-		setup_complete({
-			"currency"          :"INR",
-			"full_name"         :"Test User",
-			"company_name"      :"Frappe Care LLC",
-			"timezone"          :"America/New_York",
-			"company_abbr"      :"WP",
-			"industry"          :"Healthcare",
-			"country"           :"United States",
-			"fy_start_date"     :"2022-04-01",
-			"fy_end_date"       :"2023-03-31",
-			"language"          :"english",
-			"company_tagline"   :"Testing",
-			"email"             :"test@erpnext.com",
-			"password"          :"test",
-			"chart_of_accounts" : "Standard",
-			"domains"           : ["Healthcare"],
-		})
-<<<<<<< HEAD
-
-		setup_healthcare()
+        # complete setup if missing
+        from frappe.desk.page.setup_wizard.setup_wizard import setup_complete
+        if not frappe.get_list("Company"):
+                setup_complete({
+                        "currency"          :"INR",
+                        "full_name"         :"Test User",
+                        "company_name"      :"Frappe Care LLC",
+                        "timezone"          :"America/New_York",
+                        "company_abbr"      :"WP",
+                        "industry"          :"Healthcare",
+                        "country"           :"United States",
+                        "fy_start_date"     :"2022-04-01",
+                        "fy_end_date"       :"2023-03-31",
+                        "language"          :"english",
+                        "company_tagline"   :"Testing",
+                        "email"             :"test@erpnext.com",
+                        "password"          :"test",
+                        "chart_of_accounts" : "Standard",
+                        "domains"           : ["Healthcare"],
+                })
+
+                setup_healthcare()
+
+
+def create_healthcare_service_unit_tree_root(doc, method=None):
+        record = [
+                {
+                        "doctype": "Healthcare Service Unit",
+                        "healthcare_service_unit_name": "All Healthcare Service Units",
+                        "is_group": 1,
+                        "company": doc.name,
+                }
+        ]
+        insert_record(record)
 
 
 def validate_nursing_tasks(document):
-	healthcare_settings = frappe.get_single("Healthcare Settings")
-	if not healthcare_settings.validate_nursing_checklists:
-		return True
-
-	filters = {
-		'reference_name': document.name,
-		'mandatory': 1,
-		'status': ['not in', ['Completed', 'Cancelled']],
-	}
-	tasks = frappe.get_all('Nursing Task', filters=filters)
-	if not tasks:
-		return True
-
-	tasks = [task.get('name') for task in tasks]
-	frappe.throw(f"Please complete linked Nursing Tasks before submission {', '.join(tasks)}")
-=======
-		setup_healthcare()
-
-
-def create_healthcare_service_unit_tree_root(doc, method=None):
-	record = [
-		{
-			"doctype": "Healthcare Service Unit",
-			"healthcare_service_unit_name": "All Healthcare Service Units",
-			"is_group": 1,
-			"company": doc.name,
-		}
-	]
-	insert_record(record)
->>>>>>> 896c154c
+        healthcare_settings = frappe.get_single("Healthcare Settings")
+        if not healthcare_settings.validate_nursing_checklists:
+                return True
+
+        filters = {
+                'reference_name': document.name,
+                'mandatory': 1,
+                'status': ['not in', ['Completed', 'Cancelled']],
+        }
+        tasks = frappe.get_all('Nursing Task', filters=filters)
+        if not tasks:
+                return True
+
+        tasks = [task.get('name') for task in tasks]
+        frappe.throw(f"Please complete linked Nursing Tasks before submission {', '.join(tasks)}")